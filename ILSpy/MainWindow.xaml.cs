--- conflicted
+++ resolved
@@ -350,7 +350,6 @@
 			SelectNode(FindNodeByPath(path, true));
 		}
 		
-<<<<<<< HEAD
 		void AttachToProcessExecuted(object sender, ExecutedRoutedEventArgs e)
 		{
 			if (!AttachToProcessWindow.Debugger.IsDebugging) {
@@ -431,7 +430,6 @@
 		
 		#endregion
 		
-=======
 		void OpenFromGac_Click(object sender, RoutedEventArgs e)
 		{
 			OpenFromGacDialog dlg = new OpenFromGacDialog();
@@ -443,7 +441,6 @@
 		#endregion
 		
 		#region Exit/About
->>>>>>> 9fb7d244
 		void ExitClick(object sender, RoutedEventArgs e)
 		{
 			Close();
