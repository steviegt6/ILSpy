﻿// Copyright (c) 2011 AlphaSierraPapa for the SharpDevelop Team
// 
// Permission is hereby granted, free of charge, to any person obtaining a copy of this
// software and associated documentation files (the "Software"), to deal in the Software
// without restriction, including without limitation the rights to use, copy, modify, merge,
// publish, distribute, sublicense, and/or sell copies of the Software, and to permit persons
// to whom the Software is furnished to do so, subject to the following conditions:
// 
// The above copyright notice and this permission notice shall be included in all copies or
// substantial portions of the Software.
// 
// THE SOFTWARE IS PROVIDED "AS IS", WITHOUT WARRANTY OF ANY KIND, EXPRESS OR IMPLIED,
// INCLUDING BUT NOT LIMITED TO THE WARRANTIES OF MERCHANTABILITY, FITNESS FOR A PARTICULAR
// PURPOSE AND NONINFRINGEMENT. IN NO EVENT SHALL THE AUTHORS OR COPYRIGHT HOLDERS BE LIABLE
// FOR ANY CLAIM, DAMAGES OR OTHER LIABILITY, WHETHER IN AN ACTION OF CONTRACT, TORT OR
// OTHERWISE, ARISING FROM, OUT OF OR IN CONNECTION WITH THE SOFTWARE OR THE USE OR OTHER
// DEALINGS IN THE SOFTWARE.

using System;
using System.Collections.Generic;
using System.Collections.Specialized;
using System.ComponentModel;
using System.ComponentModel.Composition;
using System.Diagnostics;
using System.IO;
using System.Linq;
using System.Threading.Tasks;
using System.Windows;
using System.Windows.Controls;
using System.Windows.Input;
using System.Windows.Interop;
using System.Windows.Media;
using System.Windows.Media.Imaging;
using ICSharpCode.Decompiler;
using ICSharpCode.ILSpy.TextView;
using ICSharpCode.ILSpy.TreeNodes;
using ICSharpCode.ILSpy.XmlDoc;
using ICSharpCode.TreeView;
using Microsoft.Win32;
using Mono.Cecil;

namespace ICSharpCode.ILSpy
{
	/// <summary>
	/// The main window of the application.
	/// </summary>
	partial class MainWindow : Window
	{
		readonly NavigationHistory<NavigationState> history = new NavigationHistory<NavigationState>();
		ILSpySettings spySettings;
		internal SessionSettings sessionSettings;
		
		internal AssemblyListManager assemblyListManager;
		AssemblyList assemblyList;
		AssemblyListTreeNode assemblyListTreeNode;
		
		[Import]
		DecompilerTextView decompilerTextView = null;
		
		static MainWindow instance;
		
		public static MainWindow Instance {
			get { return instance; }
		}
		
		public SessionSettings SessionSettings {
			get { return sessionSettings; }
		}
		
		public MainWindow()
		{
			instance = this;
			spySettings = ILSpySettings.Load();
			this.sessionSettings = new SessionSettings(spySettings);
			this.assemblyListManager = new AssemblyListManager(spySettings);
			
			this.Icon = new BitmapImage(new Uri("pack://application:,,,/ILSpy;component/images/ILSpy.ico"));
			
			this.DataContext = sessionSettings;
			
			InitializeComponent();
			App.CompositionContainer.ComposeParts(this);
			mainPane.Content = decompilerTextView;
			
			if (sessionSettings.SplitterPosition > 0 && sessionSettings.SplitterPosition < 1) {
				leftColumn.Width = new GridLength(sessionSettings.SplitterPosition, GridUnitType.Star);
				rightColumn.Width = new GridLength(1 - sessionSettings.SplitterPosition, GridUnitType.Star);
			}
			sessionSettings.FilterSettings.PropertyChanged += filterSettings_PropertyChanged;
			
			InitMainMenu();
			InitToolbar();
			ContextMenuProvider.Add(treeView, decompilerTextView);
			
			this.Loaded += new RoutedEventHandler(MainWindow_Loaded);
		}
		
		void SetWindowBounds(Rect bounds)
		{
			this.Left = bounds.Left;
			this.Top = bounds.Top;
			this.Width = bounds.Width;
			this.Height = bounds.Height;
		}
		
		#region Toolbar extensibility
		[ImportMany("ToolbarCommand", typeof(ICommand))]
		Lazy<ICommand, IToolbarCommandMetadata>[] toolbarCommands = null;
		
		void InitToolbar()
		{
			int navigationPos = 0;
			int openPos = 1;
			foreach (var commandGroup in toolbarCommands.OrderBy(c => c.Metadata.ToolbarOrder).GroupBy(c => c.Metadata.ToolbarCategory)) {
				if (commandGroup.Key == "Navigation") {
					foreach (var command in commandGroup) {
						toolBar.Items.Insert(navigationPos++, MakeToolbarItem(command));
						openPos++;
					}
				} else if (commandGroup.Key == "Open") {
					foreach (var command in commandGroup) {
						toolBar.Items.Insert(openPos++, MakeToolbarItem(command));
					}
				} else {
					toolBar.Items.Add(new Separator());
					foreach (var command in commandGroup) {
						toolBar.Items.Add(MakeToolbarItem(command));
					}
				}
			}
			
		}
		
		Button MakeToolbarItem(Lazy<ICommand, IToolbarCommandMetadata> command)
		{
			return new Button {
				Command = CommandWrapper.Unwrap(command.Value),
				ToolTip = command.Metadata.ToolTip,
				Tag = command.Metadata.Tag,
				Content = new Image {
					Width = 16,
					Height = 16,
					Source = Images.LoadImage(command.Value, command.Metadata.ToolbarIcon)
				}
			};
		}
		#endregion
		
		#region Main Menu extensibility
		[ImportMany("MainMenuCommand", typeof(ICommand))]
		Lazy<ICommand, IMainMenuCommandMetadata>[] mainMenuCommands = null;
		
		void InitMainMenu()
		{
			foreach (var topLevelMenu in mainMenuCommands.OrderBy(c => c.Metadata.MenuOrder).GroupBy(c => c.Metadata.Menu)) {
				var topLevelMenuItem = mainMenu.Items.OfType<MenuItem>().FirstOrDefault(m => (m.Header as string) == topLevelMenu.Key);
				foreach (var category in topLevelMenu.GroupBy(c => c.Metadata.MenuCategory)) {
					if (topLevelMenuItem == null) {
						topLevelMenuItem = new MenuItem();
						topLevelMenuItem.Header = topLevelMenu.Key;
						mainMenu.Items.Add(topLevelMenuItem);
					} else if (topLevelMenuItem.Items.Count > 0) {
						topLevelMenuItem.Items.Add(new Separator());
					}
					foreach (var entry in category) {
						MenuItem menuItem = new MenuItem();
						menuItem.Command = CommandWrapper.Unwrap(entry.Value);
						if (!string.IsNullOrEmpty(entry.Metadata.Header))
							menuItem.Header = entry.Metadata.Header;
						if (!string.IsNullOrEmpty(entry.Metadata.MenuIcon)) {
							menuItem.Icon = new Image {
								Width = 16,
								Height = 16,
								Source = Images.LoadImage(entry.Value, entry.Metadata.MenuIcon)
							};
						}
						
						menuItem.IsEnabled = entry.Metadata.IsEnabled;
						menuItem.InputGestureText = entry.Metadata.InputGestureText;
						topLevelMenuItem.Items.Add(menuItem);
					}
				}
			}
		}
		#endregion
		
		#region Message Hook
		protected override void OnSourceInitialized(EventArgs e)
		{
			base.OnSourceInitialized(e);
			PresentationSource source = PresentationSource.FromVisual(this);
			HwndSource hwndSource = source as HwndSource;
			if (hwndSource != null) {
				hwndSource.AddHook(WndProc);
			}
			// Validate and Set Window Bounds
			Rect bounds = Rect.Transform(sessionSettings.WindowBounds, source.CompositionTarget.TransformToDevice);
			var boundsRect = new System.Drawing.Rectangle((int)bounds.Left, (int)bounds.Top, (int)bounds.Width, (int)bounds.Height);
			bool boundsOK = false;
			foreach (var screen in System.Windows.Forms.Screen.AllScreens) {
				var intersection = System.Drawing.Rectangle.Intersect(boundsRect, screen.WorkingArea);
				if (intersection.Width > 10 && intersection.Height > 10)
					boundsOK = true;
			}
			if (boundsOK)
				SetWindowBounds(sessionSettings.WindowBounds);
			else
				SetWindowBounds(SessionSettings.DefaultWindowBounds);
			
			this.WindowState = sessionSettings.WindowState;
		}
		
		unsafe IntPtr WndProc(IntPtr hwnd, int msg, IntPtr wParam, IntPtr lParam, ref bool handled)
		{
			if (msg == NativeMethods.WM_COPYDATA) {
				CopyDataStruct* copyData = (CopyDataStruct*)lParam;
				string data = new string((char*)copyData->Buffer, 0, copyData->Size / sizeof(char));
				if (data.StartsWith("ILSpy:\r\n", StringComparison.Ordinal)) {
					data = data.Substring(8);
					List<string> lines = new List<string>();
					using (StringReader r = new StringReader(data)) {
						string line;
						while ((line = r.ReadLine()) != null)
							lines.Add(line);
					}
					var args = new CommandLineArguments(lines);
					if (HandleCommandLineArguments(args)) {
						if (!args.NoActivate && WindowState == WindowState.Minimized)
							WindowState = WindowState.Normal;
						HandleCommandLineArgumentsAfterShowList(args);
						handled = true;
						return (IntPtr)1;
					}
				}
			}
			return IntPtr.Zero;
		}
		#endregion
		
		public AssemblyList CurrentAssemblyList {
			get { return assemblyList; }
		}
		
		public event NotifyCollectionChangedEventHandler CurrentAssemblyListChanged;
		
		List<LoadedAssembly> commandLineLoadedAssemblies = new List<LoadedAssembly>();
		
		bool HandleCommandLineArguments(CommandLineArguments args)
		{
			foreach (string file in args.AssembliesToLoad) {
				commandLineLoadedAssemblies.Add(assemblyList.OpenAssembly(file));
			}
			if (args.Language != null)
				sessionSettings.FilterSettings.Language = Languages.GetLanguage(args.Language);
			return true;
		}
		
		void HandleCommandLineArgumentsAfterShowList(CommandLineArguments args)
		{
			if (args.NavigateTo != null) {
				bool found = false;
				if (args.NavigateTo.StartsWith("N:", StringComparison.Ordinal)) {
					string namespaceName = args.NavigateTo.Substring(2);
					foreach (LoadedAssembly asm in commandLineLoadedAssemblies) {
						AssemblyTreeNode asmNode = assemblyListTreeNode.FindAssemblyNode(asm);
						if (asmNode != null) {
							NamespaceTreeNode nsNode = asmNode.FindNamespaceNode(namespaceName);
							if (nsNode != null) {
								found = true;
								SelectNode(nsNode);
								break;
							}
						}
					}
				} else {
					foreach (LoadedAssembly asm in commandLineLoadedAssemblies) {
						ModuleDefinition def = asm.ModuleDefinition;
						if (def != null) {
							MemberReference mr = XmlDocKeyProvider.FindMemberByKey(def, args.NavigateTo);
							if (mr != null) {
								found = true;
								JumpToReference(mr);
								break;
							}
						}
					}
				}
				if (!found) {
					AvalonEditTextOutput output = new AvalonEditTextOutput();
					output.Write(string.Format("Cannot find '{0}' in command line specified assemblies.", args.NavigateTo));
					decompilerTextView.ShowText(output);
				}
			} else if (commandLineLoadedAssemblies.Count == 1) {
				// NavigateTo == null and an assembly was given on the command-line:
				// Select the newly loaded assembly
				JumpToReference(commandLineLoadedAssemblies[0].ModuleDefinition);
			}
<<<<<<< HEAD
			if (args.Search != null)
			{
				SearchPane.Instance.SearchTerm = args.Search;
				SearchPane.Instance.Show();
=======
			if (!string.IsNullOrEmpty(args.SaveDirectory)) {
				foreach (var x in commandLineLoadedAssemblies) {
					x.ContinueWhenLoaded( (Task<ModuleDefinition> moduleTask) => {
						OnExportAssembly(moduleTask, args.SaveDirectory);
					}, TaskScheduler.FromCurrentSynchronizationContext());
				}
>>>>>>> 83bc512a
			}
			commandLineLoadedAssemblies.Clear(); // clear references once we don't need them anymore
		}
		
		void OnExportAssembly(Task<ModuleDefinition> moduleTask, string path)
		{
			AssemblyTreeNode asmNode = assemblyListTreeNode.FindAssemblyNode(moduleTask.Result);
			if (asmNode != null) {
				string file = DecompilerTextView.CleanUpName(asmNode.LoadedAssembly.ShortName);
				Language language = sessionSettings.FilterSettings.Language;
				DecompilationOptions options = new DecompilationOptions();
				options.FullDecompilation = true;
				options.SaveAsProjectDirectory = Path.Combine(App.CommandLineArguments.SaveDirectory, file);
				if (!Directory.Exists(options.SaveAsProjectDirectory)) {
					Directory.CreateDirectory(options.SaveAsProjectDirectory);
				}
				string fullFile = Path.Combine(options.SaveAsProjectDirectory, file + language.ProjectFileExtension);
				TextView.SaveToDisk(language, new[] { asmNode }, options, fullFile);
			}
		}

		void MainWindow_Loaded(object sender, RoutedEventArgs e)
		{
			ILSpySettings spySettings = this.spySettings;
			this.spySettings = null;
			
			// Load AssemblyList only in Loaded event so that WPF is initialized before we start the CPU-heavy stuff.
			// This makes the UI come up a bit faster.
			this.assemblyList = assemblyListManager.LoadList(spySettings, sessionSettings.ActiveAssemblyList);
			
			HandleCommandLineArguments(App.CommandLineArguments);
			
			if (assemblyList.GetAssemblies().Length == 0
				&& assemblyList.ListName == AssemblyListManager.DefaultListName)
			{
				LoadInitialAssemblies();
			}
			
			ShowAssemblyList(this.assemblyList);
			
			HandleCommandLineArgumentsAfterShowList(App.CommandLineArguments);
			if (App.CommandLineArguments.NavigateTo == null && App.CommandLineArguments.AssembliesToLoad.Count != 1) {
				SharpTreeNode node = FindNodeByPath(sessionSettings.ActiveTreeViewPath, true);
				if (node != null) {
					SelectNode(node);
					
					// only if not showing the about page, perform the update check:
					ShowMessageIfUpdatesAvailableAsync(spySettings);
				} else {
					AboutPage.Display(decompilerTextView);
				}
			}
			
			NavigationCommands.Search.InputGestures.Add(new KeyGesture(Key.E, ModifierKeys.Control));
			
			AvalonEditTextOutput output = new AvalonEditTextOutput();
			if (FormatExceptions(App.StartupExceptions.ToArray(), output))
				decompilerTextView.ShowText(output);
		}
		
		bool FormatExceptions(App.ExceptionData[] exceptions, ITextOutput output)
		{
			if (exceptions.Length == 0) return false;
			bool first = true;
			
			foreach (var item in exceptions) {
				if (first)
					first = false;
				else
					output.WriteLine("-------------------------------------------------");
				output.WriteLine("Error(s) loading plugin: " + item.PluginName);
				if (item.Exception is System.Reflection.ReflectionTypeLoadException) {
					var e = (System.Reflection.ReflectionTypeLoadException)item.Exception;
					foreach (var ex in e.LoaderExceptions) {
						output.WriteLine(ex.ToString());
						output.WriteLine();
					}
				} else
					output.WriteLine(item.Exception.ToString());
			}
			
			return true;
		}
		
		#region Update Check
		string updateAvailableDownloadUrl;
		
		void ShowMessageIfUpdatesAvailableAsync(ILSpySettings spySettings)
		{
			AboutPage.CheckForUpdatesIfEnabledAsync(spySettings).ContinueWith(
				delegate (Task<string> task) {
					if (task.Result != null) {
						updateAvailableDownloadUrl = task.Result;
						updateAvailablePanel.Visibility = Visibility.Visible;
					}
				},
				TaskScheduler.FromCurrentSynchronizationContext()
			);
		}
		
		void updateAvailablePanelCloseButtonClick(object sender, RoutedEventArgs e)
		{
			updateAvailablePanel.Visibility = Visibility.Collapsed;
		}
		
		void downloadUpdateButtonClick(object sender, RoutedEventArgs e)
		{
			Process.Start(updateAvailableDownloadUrl);
		}
		#endregion
		
		public void ShowAssemblyList(string name)
		{
			ILSpySettings settings = this.spySettings;
			if (settings == null)
			{
				settings = ILSpySettings.Load();
			}
			AssemblyList list = this.assemblyListManager.LoadList(settings, name);
			//Only load a new list when it is a different one
			if (list.ListName != CurrentAssemblyList.ListName)
			{
				ShowAssemblyList(list);
			}
		}
		
		void ShowAssemblyList(AssemblyList assemblyList)
		{
			history.Clear();
			this.assemblyList = assemblyList;
			
			assemblyList.assemblies.CollectionChanged += assemblyList_Assemblies_CollectionChanged;
			
			assemblyListTreeNode = new AssemblyListTreeNode(assemblyList);
			assemblyListTreeNode.FilterSettings = sessionSettings.FilterSettings.Clone();
			assemblyListTreeNode.Select = SelectNode;
			treeView.Root = assemblyListTreeNode;
			
			if (assemblyList.ListName == AssemblyListManager.DefaultListName)
				this.Title = "ILSpy";
			else
				this.Title = "ILSpy - " + assemblyList.ListName;
		}
		
		void assemblyList_Assemblies_CollectionChanged(object sender, NotifyCollectionChangedEventArgs e)
		{
			if (e.Action == NotifyCollectionChangedAction.Reset) {
				history.RemoveAll(_ => true);
			}
			if (e.OldItems != null) {
				var oldAssemblies = new HashSet<LoadedAssembly>(e.OldItems.Cast<LoadedAssembly>());
				history.RemoveAll(n => n.TreeNodes.Any(
					nd => nd.AncestorsAndSelf().OfType<AssemblyTreeNode>().Any(
						a => oldAssemblies.Contains(a.LoadedAssembly))));
			}
			if (CurrentAssemblyListChanged != null)
				CurrentAssemblyListChanged(this, e);
		}
		
		void LoadInitialAssemblies()
		{
			// Called when loading an empty assembly list; so that
			// the user can see something initially.
			System.Reflection.Assembly[] initialAssemblies = {
				typeof(object).Assembly,
				typeof(Uri).Assembly,
				typeof(System.Linq.Enumerable).Assembly,
				typeof(System.Xml.XmlDocument).Assembly,
				typeof(System.Windows.Markup.MarkupExtension).Assembly,
				typeof(System.Windows.Rect).Assembly,
				typeof(System.Windows.UIElement).Assembly,
				typeof(System.Windows.FrameworkElement).Assembly,
				typeof(ICSharpCode.TreeView.SharpTreeView).Assembly,
				typeof(Mono.Cecil.AssemblyDefinition).Assembly,
				typeof(ICSharpCode.AvalonEdit.TextEditor).Assembly,
				typeof(ICSharpCode.Decompiler.Ast.AstBuilder).Assembly,
				typeof(MainWindow).Assembly
			};
			foreach (System.Reflection.Assembly asm in initialAssemblies)
				assemblyList.OpenAssembly(asm.Location);
		}
		
		void filterSettings_PropertyChanged(object sender, PropertyChangedEventArgs e)
		{
			RefreshTreeViewFilter();
			if (e.PropertyName == "Language") {
				DecompileSelectedNodes(recordHistory: false);
			}
		}
		
		public void RefreshTreeViewFilter()
		{
			// filterSettings is mutable; but the ILSpyTreeNode filtering assumes that filter settings are immutable.
			// Thus, the main window will use one mutable instance (for data-binding), and assign a new clone to the ILSpyTreeNodes whenever the main
			// mutable instance changes.
			if (assemblyListTreeNode != null)
				assemblyListTreeNode.FilterSettings = sessionSettings.FilterSettings.Clone();
		}
		
		internal AssemblyListTreeNode AssemblyListTreeNode {
			get { return assemblyListTreeNode; }
		}
		
		#region Node Selection

		public void SelectNode(SharpTreeNode obj)
		{
			if (obj != null) {
				if (!obj.AncestorsAndSelf().Any(node => node.IsHidden)) {
					// Set both the selection and focus to ensure that keyboard navigation works as expected.
					treeView.FocusNode(obj);
					treeView.SelectedItem = obj;
				} else {
					MessageBox.Show("Navigation failed because the target is hidden or a compiler-generated class.\n" +
						"Please disable all filters that might hide the item (i.e. activate " +
						"\"View > Show internal types and members\") and try again.",
						"ILSpy", MessageBoxButton.OK, MessageBoxImage.Exclamation);
				}
			}
		}
		
		/// <summary>
		/// Retrieves a node using the .ToString() representations of its ancestors.
		/// </summary>
		public SharpTreeNode FindNodeByPath(string[] path, bool returnBestMatch)
		{
			if (path == null)
				return null;
			SharpTreeNode node = treeView.Root;
			SharpTreeNode bestMatch = node;
			foreach (var element in path) {
				if (node == null)
					break;
				bestMatch = node;
				node.EnsureLazyChildren();
				node = node.Children.FirstOrDefault(c => c.ToString() == element);
			}
			if (returnBestMatch)
				return node ?? bestMatch;
			else
				return node;
		}
		
		/// <summary>
		/// Gets the .ToString() representation of the node's ancestors.
		/// </summary>
		public string[] GetPathForNode(SharpTreeNode node)
		{
			if (node == null)
				return null;
			List<string> path = new List<string>();
			while (node.Parent != null) {
				path.Add(node.ToString());
				node = node.Parent;
			}
			path.Reverse();
			return path.ToArray();
		}
		
		public ILSpyTreeNode FindTreeNode(object reference)
		{
			if (reference is TypeReference) {
				return assemblyListTreeNode.FindTypeNode(((TypeReference)reference).Resolve());
			} else if (reference is MethodReference) {
				return assemblyListTreeNode.FindMethodNode(((MethodReference)reference).Resolve());
			} else if (reference is FieldReference) {
				return assemblyListTreeNode.FindFieldNode(((FieldReference)reference).Resolve());
			} else if (reference is PropertyReference) {
				return assemblyListTreeNode.FindPropertyNode(((PropertyReference)reference).Resolve());
			} else if (reference is EventReference) {
				return assemblyListTreeNode.FindEventNode(((EventReference)reference).Resolve());
			} else if (reference is AssemblyDefinition) {
				return assemblyListTreeNode.FindAssemblyNode((AssemblyDefinition)reference);
			} else if (reference is ModuleDefinition) {
				return assemblyListTreeNode.FindAssemblyNode((ModuleDefinition)reference);
			} else {
				return null;
			}
		}
		
		public void JumpToReference(object reference)
		{
			JumpToReferenceAsync(reference).HandleExceptions();
		}
		
		/// <summary>
		/// Jumps to the specified reference.
		/// </summary>
		/// <returns>
		/// Returns a task that will signal completion when the decompilation of the jump target has finished.
		/// The task will be marked as canceled if the decompilation is canceled.
		/// </returns>
		public Task JumpToReferenceAsync(object reference)
		{
			decompilationTask = TaskHelper.CompletedTask;
			ILSpyTreeNode treeNode = FindTreeNode(reference);
			if (treeNode != null) {
				SelectNode(treeNode);
			} else if (reference is Mono.Cecil.Cil.OpCode) {
				string link = "http://msdn.microsoft.com/library/system.reflection.emit.opcodes." + ((Mono.Cecil.Cil.OpCode)reference).Code.ToString().ToLowerInvariant() + ".aspx";
				try {
					Process.Start(link);
				} catch {
					
				}
			}
			return decompilationTask;
		}
		#endregion
		
		#region Open/Refresh
		void OpenCommandExecuted(object sender, ExecutedRoutedEventArgs e)
		{
			e.Handled = true;
			OpenFileDialog dlg = new OpenFileDialog();
			dlg.Filter = ".NET assemblies|*.dll;*.exe;*.winmd|All files|*.*";
			dlg.Multiselect = true;
			dlg.RestoreDirectory = true;
			if (dlg.ShowDialog() == true) {
				OpenFiles(dlg.FileNames);
			}
		}
		
		public void OpenFiles(string[] fileNames, bool focusNode = true)
		{
			if (fileNames == null)
				throw new ArgumentNullException("fileNames");
			
			if (focusNode)
				treeView.UnselectAll();
			
			SharpTreeNode lastNode = null;
			foreach (string file in fileNames) {
				var asm = assemblyList.OpenAssembly(file);
				if (asm != null) {
					var node = assemblyListTreeNode.FindAssemblyNode(asm);
					if (node != null && focusNode) {
						treeView.SelectedItems.Add(node);
						lastNode = node;
					}
				}
				if (lastNode != null && focusNode)
					treeView.FocusNode(lastNode);
			}
		}
		
		void RefreshCommandExecuted(object sender, ExecutedRoutedEventArgs e)
		{
			var path = GetPathForNode(treeView.SelectedItem as SharpTreeNode);
			ShowAssemblyList(assemblyListManager.LoadList(ILSpySettings.Load(), assemblyList.ListName));
			SelectNode(FindNodeByPath(path, true));
		}
		
		void SearchCommandExecuted(object sender, ExecutedRoutedEventArgs e)
		{
			SearchPane.Instance.Show();
		}
		#endregion
		
		#region Decompile (TreeView_SelectionChanged)
		void TreeView_SelectionChanged(object sender, SelectionChangedEventArgs e)
		{
			DecompileSelectedNodes();

			if (SelectionChanged != null)
				SelectionChanged(sender, e);
		}
		
		Task decompilationTask;
		bool ignoreDecompilationRequests;
		
		void DecompileSelectedNodes(DecompilerTextViewState state = null, bool recordHistory = true)
		{
			if (ignoreDecompilationRequests)
				return;
			
			if (recordHistory) {
				var dtState = decompilerTextView.GetState();
				if(dtState != null)
					history.UpdateCurrent(new NavigationState(dtState));
				history.Record(new NavigationState(treeView.SelectedItems.OfType<SharpTreeNode>()));
			}
			
			if (treeView.SelectedItems.Count == 1) {
				ILSpyTreeNode node = treeView.SelectedItem as ILSpyTreeNode;
				if (node != null && node.View(decompilerTextView))
					return;
			}
			decompilationTask = decompilerTextView.DecompileAsync(this.CurrentLanguage, this.SelectedNodes, new DecompilationOptions() { TextViewState = state });
		}
		
		void SaveCommandExecuted(object sender, ExecutedRoutedEventArgs e)
		{
			if (this.SelectedNodes.Count() == 1) {
				if (this.SelectedNodes.Single().Save(this.TextView))
					return;
			}
			this.TextView.SaveToDisk(this.CurrentLanguage,
				this.SelectedNodes,
				new DecompilationOptions() { FullDecompilation = true });
		}
		
		public void RefreshDecompiledView()
		{
			DecompileSelectedNodes();
		}
		
		public DecompilerTextView TextView {
			get { return decompilerTextView; }
		}
		
		public Language CurrentLanguage {
			get {
				return sessionSettings.FilterSettings.Language;
			}
		}

		public event SelectionChangedEventHandler SelectionChanged;

		public IEnumerable<ILSpyTreeNode> SelectedNodes {
			get {
				return treeView.GetTopLevelSelection().OfType<ILSpyTreeNode>();
			}
		}
		#endregion
		
		#region Back/Forward navigation
		void BackCommandCanExecute(object sender, CanExecuteRoutedEventArgs e)
		{
			e.Handled = true;
			e.CanExecute = history.CanNavigateBack;
		}
		
		void BackCommandExecuted(object sender, ExecutedRoutedEventArgs e)
		{
			if (history.CanNavigateBack) {
				e.Handled = true;
				NavigateHistory(false);
			}
		}
		
		void ForwardCommandCanExecute(object sender, CanExecuteRoutedEventArgs e)
		{
			e.Handled = true;
			e.CanExecute = history.CanNavigateForward;
		}
		
		void ForwardCommandExecuted(object sender, ExecutedRoutedEventArgs e)
		{
			if (history.CanNavigateForward) {
				e.Handled = true;
				NavigateHistory(true);
			}
		}
		
		void NavigateHistory(bool forward)
		{
			var dtState = decompilerTextView.GetState();
			if(dtState != null)
				history.UpdateCurrent(new NavigationState(dtState));
			var newState = forward ? history.GoForward() : history.GoBack();
			
			ignoreDecompilationRequests = true;
			treeView.SelectedItems.Clear();
			foreach (var node in newState.TreeNodes)
			{
				treeView.SelectedItems.Add(node);
			}
			if (newState.TreeNodes.Any())
				treeView.FocusNode(newState.TreeNodes.First());
			ignoreDecompilationRequests = false;
			DecompileSelectedNodes(newState.ViewState, false);
		}
		
		#endregion
		
		protected override void OnStateChanged(EventArgs e)
		{
			base.OnStateChanged(e);
			// store window state in settings only if it's not minimized
			if (this.WindowState != System.Windows.WindowState.Minimized)
				sessionSettings.WindowState = this.WindowState;
		}
		
		protected override void OnClosing(CancelEventArgs e)
		{
			base.OnClosing(e);
			sessionSettings.ActiveAssemblyList = assemblyList.ListName;
			sessionSettings.ActiveTreeViewPath = GetPathForNode(treeView.SelectedItem as SharpTreeNode);
			sessionSettings.WindowBounds = this.RestoreBounds;
			sessionSettings.SplitterPosition = leftColumn.Width.Value / (leftColumn.Width.Value + rightColumn.Width.Value);
			if (topPane.Visibility == Visibility.Visible)
				sessionSettings.BottomPaneSplitterPosition = topPaneRow.Height.Value / (topPaneRow.Height.Value + textViewRow.Height.Value);
			if (bottomPane.Visibility == Visibility.Visible)
				sessionSettings.BottomPaneSplitterPosition = bottomPaneRow.Height.Value / (bottomPaneRow.Height.Value + textViewRow.Height.Value);
			sessionSettings.Save();
		}
		
		#region Top/Bottom Pane management
		public void ShowInTopPane(string title, object content)
		{
			topPaneRow.MinHeight = 100;
			if (sessionSettings.TopPaneSplitterPosition > 0 && sessionSettings.TopPaneSplitterPosition < 1) {
				textViewRow.Height = new GridLength(1 - sessionSettings.TopPaneSplitterPosition, GridUnitType.Star);
				topPaneRow.Height = new GridLength(sessionSettings.TopPaneSplitterPosition, GridUnitType.Star);
			}
			topPane.Title = title;
			topPane.Content = content;
			topPane.Visibility = Visibility.Visible;
		}
		
		void TopPane_CloseButtonClicked(object sender, EventArgs e)
		{
			sessionSettings.TopPaneSplitterPosition = topPaneRow.Height.Value / (topPaneRow.Height.Value + textViewRow.Height.Value);
			topPaneRow.MinHeight = 0;
			topPaneRow.Height = new GridLength(0);
			topPane.Visibility = Visibility.Collapsed;
			
			IPane pane = topPane.Content as IPane;
			topPane.Content = null;
			if (pane != null)
				pane.Closed();
		}
		
		public void ShowInBottomPane(string title, object content)
		{
			bottomPaneRow.MinHeight = 100;
			if (sessionSettings.BottomPaneSplitterPosition > 0 && sessionSettings.BottomPaneSplitterPosition < 1) {
				textViewRow.Height = new GridLength(1 - sessionSettings.BottomPaneSplitterPosition, GridUnitType.Star);
				bottomPaneRow.Height = new GridLength(sessionSettings.BottomPaneSplitterPosition, GridUnitType.Star);
			}
			bottomPane.Title = title;
			bottomPane.Content = content;
			bottomPane.Visibility = Visibility.Visible;
		}
		
		void BottomPane_CloseButtonClicked(object sender, EventArgs e)
		{
			sessionSettings.BottomPaneSplitterPosition = bottomPaneRow.Height.Value / (bottomPaneRow.Height.Value + textViewRow.Height.Value);
			bottomPaneRow.MinHeight = 0;
			bottomPaneRow.Height = new GridLength(0);
			bottomPane.Visibility = Visibility.Collapsed;
			
			IPane pane = bottomPane.Content as IPane;
			bottomPane.Content = null;
			if (pane != null)
				pane.Closed();
		}
		#endregion
		
		public void UnselectAll()
		{
			treeView.UnselectAll();
		}
		
		public void SetStatus(string status, Brush foreground)
		{
			if (this.statusBar.Visibility == Visibility.Collapsed)
				this.statusBar.Visibility = Visibility.Visible;
			this.StatusLabel.Foreground = foreground;
			this.StatusLabel.Text = status;
		}
		
		public ItemCollection GetMainMenuItems()
		{
			return mainMenu.Items;
		}
		
		public ItemCollection GetToolBarItems()
		{
			return toolBar.Items;
		}
	}
}<|MERGE_RESOLUTION|>--- conflicted
+++ resolved
@@ -295,19 +295,17 @@
 				// Select the newly loaded assembly
 				JumpToReference(commandLineLoadedAssemblies[0].ModuleDefinition);
 			}
-<<<<<<< HEAD
 			if (args.Search != null)
 			{
 				SearchPane.Instance.SearchTerm = args.Search;
 				SearchPane.Instance.Show();
-=======
+			}
 			if (!string.IsNullOrEmpty(args.SaveDirectory)) {
 				foreach (var x in commandLineLoadedAssemblies) {
 					x.ContinueWhenLoaded( (Task<ModuleDefinition> moduleTask) => {
 						OnExportAssembly(moduleTask, args.SaveDirectory);
 					}, TaskScheduler.FromCurrentSynchronizationContext());
 				}
->>>>>>> 83bc512a
 			}
 			commandLineLoadedAssemblies.Clear(); // clear references once we don't need them anymore
 		}
