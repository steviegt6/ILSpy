﻿<?xml version="1.0" encoding="utf-8"?>
<root>
  <!-- 
    Microsoft ResX Schema 
    
    Version 2.0
    
    The primary goals of this format is to allow a simple XML format 
    that is mostly human readable. The generation and parsing of the 
    various data types are done through the TypeConverter classes 
    associated with the data types.
    
    Example:
    
    ... ado.net/XML headers & schema ...
    <resheader name="resmimetype">text/microsoft-resx</resheader>
    <resheader name="version">2.0</resheader>
    <resheader name="reader">System.Resources.ResXResourceReader, System.Windows.Forms, ...</resheader>
    <resheader name="writer">System.Resources.ResXResourceWriter, System.Windows.Forms, ...</resheader>
    <data name="Name1"><value>this is my long string</value><comment>this is a comment</comment></data>
    <data name="Color1" type="System.Drawing.Color, System.Drawing">Blue</data>
    <data name="Bitmap1" mimetype="application/x-microsoft.net.object.binary.base64">
        <value>[base64 mime encoded serialized .NET Framework object]</value>
    </data>
    <data name="Icon1" type="System.Drawing.Icon, System.Drawing" mimetype="application/x-microsoft.net.object.bytearray.base64">
        <value>[base64 mime encoded string representing a byte array form of the .NET Framework object]</value>
        <comment>This is a comment</comment>
    </data>
                
    There are any number of "resheader" rows that contain simple 
    name/value pairs.
    
    Each data row contains a name, and value. The row also contains a 
    type or mimetype. Type corresponds to a .NET class that support 
    text/value conversion through the TypeConverter architecture. 
    Classes that don't support this are serialized and stored with the 
    mimetype set.
    
    The mimetype is used for serialized objects, and tells the 
    ResXResourceReader how to depersist the object. This is currently not 
    extensible. For a given mimetype the value must be set accordingly:
    
    Note - application/x-microsoft.net.object.binary.base64 is the format 
    that the ResXResourceWriter will generate, however the reader can 
    read any of the formats listed below.
    
    mimetype: application/x-microsoft.net.object.binary.base64
    value   : The object must be serialized with 
            : System.Runtime.Serialization.Formatters.Binary.BinaryFormatter
            : and then encoded with base64 encoding.
    
    mimetype: application/x-microsoft.net.object.soap.base64
    value   : The object must be serialized with 
            : System.Runtime.Serialization.Formatters.Soap.SoapFormatter
            : and then encoded with base64 encoding.

    mimetype: application/x-microsoft.net.object.bytearray.base64
    value   : The object must be serialized into a byte array 
            : using a System.ComponentModel.TypeConverter
            : and then encoded with base64 encoding.
    -->
  <xsd:schema id="root" xmlns="" xmlns:xsd="http://www.w3.org/2001/XMLSchema" xmlns:msdata="urn:schemas-microsoft-com:xml-msdata">
    <xsd:import namespace="http://www.w3.org/XML/1998/namespace" />
    <xsd:element name="root" msdata:IsDataSet="true">
      <xsd:complexType>
        <xsd:choice maxOccurs="unbounded">
          <xsd:element name="metadata">
            <xsd:complexType>
              <xsd:sequence>
                <xsd:element name="value" type="xsd:string" minOccurs="0" />
              </xsd:sequence>
              <xsd:attribute name="name" use="required" type="xsd:string" />
              <xsd:attribute name="type" type="xsd:string" />
              <xsd:attribute name="mimetype" type="xsd:string" />
              <xsd:attribute ref="xml:space" />
            </xsd:complexType>
          </xsd:element>
          <xsd:element name="assembly">
            <xsd:complexType>
              <xsd:attribute name="alias" type="xsd:string" />
              <xsd:attribute name="name" type="xsd:string" />
            </xsd:complexType>
          </xsd:element>
          <xsd:element name="data">
            <xsd:complexType>
              <xsd:sequence>
                <xsd:element name="value" type="xsd:string" minOccurs="0" msdata:Ordinal="1" />
                <xsd:element name="comment" type="xsd:string" minOccurs="0" msdata:Ordinal="2" />
              </xsd:sequence>
              <xsd:attribute name="name" type="xsd:string" use="required" msdata:Ordinal="1" />
              <xsd:attribute name="type" type="xsd:string" msdata:Ordinal="3" />
              <xsd:attribute name="mimetype" type="xsd:string" msdata:Ordinal="4" />
              <xsd:attribute ref="xml:space" />
            </xsd:complexType>
          </xsd:element>
          <xsd:element name="resheader">
            <xsd:complexType>
              <xsd:sequence>
                <xsd:element name="value" type="xsd:string" minOccurs="0" msdata:Ordinal="1" />
              </xsd:sequence>
              <xsd:attribute name="name" type="xsd:string" use="required" />
            </xsd:complexType>
          </xsd:element>
        </xsd:choice>
      </xsd:complexType>
    </xsd:element>
  </xsd:schema>
  <resheader name="resmimetype">
    <value>text/microsoft-resx</value>
  </resheader>
  <resheader name="version">
    <value>2.0</value>
  </resheader>
  <resheader name="reader">
    <value>System.Resources.ResXResourceReader, System.Windows.Forms, Version=4.0.0.0, Culture=neutral, PublicKeyToken=b77a5c561934e089</value>
  </resheader>
  <resheader name="writer">
    <value>System.Resources.ResXResourceWriter, System.Windows.Forms, Version=4.0.0.0, Culture=neutral, PublicKeyToken=b77a5c561934e089</value>
  </resheader>
  <data name="Navigation" xml:space="preserve">
    <value>Navigation</value>
  </data>
  <data name="Back" xml:space="preserve">
    <value>Back</value>
  </data>
  <data name="Forward" xml:space="preserve">
    <value>Forward</value>
  </data>
  <data name="_CheckUpdates" xml:space="preserve">
    <value>_Check for Updates</value>
  </data>
  <data name="_Help" xml:space="preserve">
    <value>_Help</value>
  </data>
  <data name="_File" xml:space="preserve">
    <value>_File</value>
  </data>
  <data name="Open" xml:space="preserve">
    <value>Open</value>
  </data>
  <data name="DEBUGDisassemble" xml:space="preserve">
    <value>DEBUG -- Disassemble All</value>
  </data>
  <data name="E_xit" xml:space="preserve">
    <value>E_xit</value>
  </data>
  <data name="Exit" xml:space="preserve">
    <value>Exit</value>
  </data>
  <data name="Save" xml:space="preserve">
    <value>Save</value>
  </data>
  <data name="_Open" xml:space="preserve">
    <value>_Open...</value>
  </data>
  <data name="OpenFrom_GAC" xml:space="preserve">
    <value>Open from _GAC...</value>
  </data>
  <data name="Open_List" xml:space="preserve">
    <value>Open _List...</value>
  </data>
  <data name="ReloadAssemblies" xml:space="preserve">
    <value>Reload all assemblies</value>
  </data>
  <data name="DEBUGDecompile" xml:space="preserve">
    <value>DEBUG -- Decompile All</value>
  </data>
  <data name="DEBUGDecompile100x" xml:space="preserve">
    <value>DEBUG -- Decompile 100x</value>
  </data>
  <data name="GeneratePortable" xml:space="preserve">
    <value>Generate portable PDB</value>
  </data>
  <data name="RefreshCommand_ReloadAssemblies" xml:space="preserve">
    <value>ReloadAssemblies</value>
  </data>
  <data name="_Reload" xml:space="preserve">
    <value>_Reload</value>
  </data>
  <data name="_RemoveAssembliesWithLoadErrors" xml:space="preserve">
    <value>_Remove Assemblies with load errors</value>
  </data>
  <data name="Remove" xml:space="preserve">
    <value>Remove</value>
  </data>
  <data name="_SaveCode" xml:space="preserve">
    <value>_Save Code...</value>
  </data>
  <data name="_ShowDebugSteps" xml:space="preserve">
    <value>_Show debug steps</value>
  </data>
  <data name="_View" xml:space="preserve">
    <value>_View</value>
  </data>
  <data name="SortAssembly_listName" xml:space="preserve">
    <value>Sort assembly _list by name</value>
  </data>
  <data name="View" xml:space="preserve">
    <value>View</value>
  </data>
  <data name="SortAssemblyListName" xml:space="preserve">
    <value>Sort assembly list by name</value>
  </data>
  <data name="_CollapseTreeNodes" xml:space="preserve">
    <value>_Collapse all tree nodes</value>
  </data>
  <data name="CollapseTreeNodes" xml:space="preserve">
    <value>Collapse all tree nodes</value>
  </data>
  <data name="Name" xml:space="preserve">
    <value>Name</value>
  </data>
  <data name="ValueString" xml:space="preserve">
    <value>Value (as string)</value>
  </data>
  <data name="Type" xml:space="preserve">
    <value>Type</value>
  </data>
  <data name="StringTable" xml:space="preserve">
    <value>String Table</value>
  </data>
  <data name="Value" xml:space="preserve">
    <value>Value</value>
  </data>
  <data name="VariableNamesFromDebugSymbolsAvailable" xml:space="preserve">
    <value>Use variable names from debug symbols, if available</value>
  </data>
  <data name="ShowInfoFromDebugSymbolsAvailable" xml:space="preserve">
    <value>Show info from debug symbols, if available</value>
  </data>
  <data name="ShowDocumentationDecompiledCode" xml:space="preserve">
    <value>Show XML documentation in decompiled code</value>
  </data>
  <data name="EnableFoldingBlocksBraces" xml:space="preserve">
    <value>Enable folding on all blocks in braces</value>
  </data>
  <data name="RemoveDeadSideEffectFreeCode" xml:space="preserve">
    <value>Remove dead and side effect free code</value>
  </data>
  <data name="InsertUsingDeclarations" xml:space="preserve">
    <value>Insert using declarations</value>
  </data>
  <data name="AlwaysBraces" xml:space="preserve">
    <value>Always use braces</value>
  </data>
  <data name="ExpandMemberDefinitionsAfterDecompilation" xml:space="preserve">
    <value>Expand member definitions after decompilation</value>
  </data>
  <data name="Font" xml:space="preserve">
    <value>Font</value>
  </data>
  <data name="OtherOptions" xml:space="preserve">
    <value>Other options</value>
  </data>
  <data name="ShowLineNumbers" xml:space="preserve">
    <value>Show line numbers</value>
  </data>
  <data name="ShowMetadataTokens" xml:space="preserve">
    <value>Show metadata tokens</value>
  </data>
  <data name="EnableWordWrap" xml:space="preserve">
    <value>Enable word wrap</value>
  </data>
  <data name="SortResultsFitness" xml:space="preserve">
    <value>Sort results by fitness</value>
  </data>
  <data name="AllowMultipleInstances" xml:space="preserve">
    <value>Allow multiple instances</value>
  </data>
  <data name="Cancel" xml:space="preserve">
    <value>Cancel</value>
  </data>
  <data name="OK" xml:space="preserve">
    <value>OK</value>
  </data>
  <data name="SearchPane_Search" xml:space="preserve">
    <value>Search</value>
  </data>
  <data name="WatermarkText" xml:space="preserve">
    <value>Search for t:TypeName, m:Member or c:Constant; use exact match (=term), 'should not contain' (-term) or 'must contain' (+term); use /reg(ular)?Ex(pressions)?/ or both - t:/Type(Name)?/...</value>
  </data>
  <data name="_SearchFor" xml:space="preserve">
    <value>_Search for:</value>
  </data>
  <data name="Location" xml:space="preserve">
    <value>Location</value>
  </data>
  <data name="Decompiling" xml:space="preserve">
    <value>Decompiling...</value>
  </data>
  <data name="Copy" xml:space="preserve">
    <value>Copy</value>
  </data>
  <data name="Editor" xml:space="preserve">
    <value>Editor</value>
  </data>
  <data name="ToggleFolding" xml:space="preserve">
    <value>Toggle All Folding</value>
  </data>
  <data name="Folding" xml:space="preserve">
    <value>Folding</value>
  </data>
  <data name="ResourcesFileFilter" xml:space="preserve">
    <value>Resources file (*.resources)|*.resources|Resource XML file|*.resx</value>
  </data>
  <data name="_Remove" xml:space="preserve">
    <value>_Remove</value>
  </data>
  <data name="_LoadDependencies" xml:space="preserve">
    <value>_Load Dependencies</value>
  </data>
  <data name="Dependencies" xml:space="preserve">
    <value>Dependencies</value>
  </data>
  <data name="_AddMainList" xml:space="preserve">
    <value>_Add To Main List</value>
  </data>
  <data name="_OpenContainingFolder" xml:space="preserve">
    <value>_Open Containing Folder</value>
  </data>
  <data name="Shell" xml:space="preserve">
    <value>Shell</value>
  </data>
  <data name="_OpenCommandLineHere" xml:space="preserve">
    <value>_Open Command Line Here</value>
  </data>
  <data name="CopyName" xml:space="preserve">
    <value>Copy FQ Name</value>
  </data>
  <data name="Loading" xml:space="preserve">
    <value>Loading...</value>
  </data>
  <data name="CopyErrorMessage" xml:space="preserve">
    <value>Copy error message</value>
  </data>
  <data name="DerivedTypes" xml:space="preserve">
    <value>Derived Types</value>
  </data>
  <data name="References" xml:space="preserve">
    <value>References</value>
  </data>
  <data name="_Resources" xml:space="preserve">
    <value>Resources</value>
  </data>
  <data name="_About" xml:space="preserve">
    <value>_About</value>
  </data>
  <data name="ILSpyVersion" xml:space="preserve">
    <value>ILSpy version </value>
  </data>
  <data name="AutomaticallyCheckUpdatesEveryWeek" xml:space="preserve">
    <value>Automatically check for updates every week</value>
  </data>
  <data name="CheckUpdates" xml:space="preserve">
    <value>Check for updates</value>
  </data>
  <data name="Checking" xml:space="preserve">
    <value>Checking...</value>
  </data>
  <data name="UsingLatestRelease" xml:space="preserve">
    <value>You are using the latest release.</value>
  </data>
  <data name="VersionAvailable" xml:space="preserve">
    <value>Version {0} is available.</value>
  </data>
  <data name="Download" xml:space="preserve">
    <value>Download</value>
  </data>
  <data name="UsingNightlyBuildNewerThanLatestRelease" xml:space="preserve">
    <value>You are using a nightly build newer than the latest release.</value>
  </data>
  <data name="Show_internalTypesMembers" xml:space="preserve">
    <value>Show _internal types and members</value>
  </data>
  <data name="ShowInternalTypesMembers" xml:space="preserve">
    <value>Show internal types and members</value>
  </data>
  <data name="StandBy" xml:space="preserve">
    <value>Stand by...</value>
  </data>
  <data name="Status" xml:space="preserve">
    <value>Status</value>
  </data>
  <data name="ILSpyVersionAvailable" xml:space="preserve">
    <value>A new ILSpy version is available.</value>
  </data>
  <data name="UpdateILSpyFound" xml:space="preserve">
    <value>No update for ILSpy found.</value>
  </data>
  <data name="CheckAgain" xml:space="preserve">
    <value>Check again</value>
  </data>
  <data name="Searching" xml:space="preserve">
    <value>Searching...</value>
  </data>
  <data name="SearchAbortedMoreThan1000ResultsFound" xml:space="preserve">
    <value>Search aborted, more than 1000 results found.</value>
  </data>
  <data name="Search" xml:space="preserve">
    <value>Search...</value>
  </data>
  <data name="DisplayCode" xml:space="preserve">
    <value>Display Code</value>
  </data>
  <data name="SaveCode" xml:space="preserve">
    <value>Save Code</value>
  </data>
  <data name="AllFiles" xml:space="preserve">
    <value>|All Files|*.*</value>
  </data>
  <data name="OpenExplorer" xml:space="preserve">
    <value>Open Explorer</value>
  </data>
  <data name="Select" xml:space="preserve">
    <value>Select All</value>
  </data>
  <data name="_ToggleFolding" xml:space="preserve">
    <value>Toggle Folding</value>
  </data>
  <data name="Analyze" xml:space="preserve">
    <value>Analyze</value>
  </data>
  <data name="EnterListName" xml:space="preserve">
    <value>Enter a list name:</value>
  </data>
  <data name="Create" xml:space="preserve">
    <value>Create</value>
  </data>
  <data name="List" xml:space="preserve">
    <value>New list</value>
  </data>
  <data name="SelectAssembliesOpen" xml:space="preserve">
    <value>Select assemblies to open:</value>
  </data>
  <data name="NugetPackageBrowser" xml:space="preserve">
    <value>Nuget Package Browser</value>
  </data>
  <data name="OpenFrom" xml:space="preserve">
    <value>Open From GAC</value>
  </data>
  <data name="_Search" xml:space="preserve">
    <value>_Search:</value>
  </data>
  <data name="ReferenceName" xml:space="preserve">
    <value>Reference Name</value>
  </data>
  <data name="Version" xml:space="preserve">
    <value>Version</value>
  </data>
  <data name="Culture" xml:space="preserve">
    <value>Culture</value>
  </data>
  <data name="PublicToken" xml:space="preserve">
    <value>Public Key Token</value>
  </data>
  <data name="OpenList" xml:space="preserve">
    <value>Open List</value>
  </data>
  <data name="SelectList" xml:space="preserve">
    <value>Select a list:</value>
  </data>
  <data name="_Create" xml:space="preserve">
    <value>_Create</value>
  </data>
  <data name="OpenListDialog__Open" xml:space="preserve">
    <value>_Open</value>
  </data>
  <data name="OpenListDialog__Delete" xml:space="preserve">
    <value>_Delete</value>
  </data>
  <data name="_Reset" xml:space="preserve">
    <value>_Reset</value>
  </data>
  <data name="Options" xml:space="preserve">
    <value>Options</value>
  </data>
  <data name="_Options" xml:space="preserve">
    <value>_Options...</value>
  </data>
  <data name="Display" xml:space="preserve">
    <value>Display</value>
  </data>
  <data name="Decompiler" xml:space="preserve">
    <value>Decompiler</value>
  </data>
  <data name="Misc" xml:space="preserve">
    <value>Misc</value>
  </data>
  <data name="DisplaySettingsPanel_Font" xml:space="preserve">
    <value>Font:</value>
  </data>
  <data name="Size" xml:space="preserve">
    <value>Size:</value>
  </data>
  <data name="DebugSteps" xml:space="preserve">
    <value>Debug Steps</value>
  </data>
  <data name="UseFieldSugar" xml:space="preserve">
    <value>UseFieldSugar</value>
  </data>
  <data name="UseLogicOperationSugar" xml:space="preserve">
    <value>UseLogicOperationSugar</value>
  </data>
  <data name="ShowILRanges" xml:space="preserve">
    <value>ShowILRanges</value>
  </data>
  <data name="ShowChildIndexInBlock" xml:space="preserve">
    <value>ShowChildIndexInBlock</value>
  </data>
  <data name="ShowStateBeforeThisStep" xml:space="preserve">
    <value>Show state before this step</value>
  </data>
  <data name="ShowStateAfterThisStep" xml:space="preserve">
    <value>Show state after this step</value>
  </data>
  <data name="DebugThisStep" xml:space="preserve">
    <value>Debug this step</value>
  </data>
  <data name="WarningAsmMarkedRef" xml:space="preserve">
    <value>Warning: This assembly is marked as 'reference assembly', which means that it only contains metadata and no executable code.</value>
  </data>
  <data name="WarningSomeAssemblyReference" xml:space="preserve">
    <value>Warning: Some assembly references could not be resolved automatically. This might lead to incorrect decompilation of some parts,</value>
  </data>
  <data name="PropertyManuallyMissingReferencesListLoadedAssemblies" xml:space="preserve">
    <value>for ex. property getter/setter access. To get optimal decompilation results, please manually add the missing references to the list of loaded assemblies.</value>
  </data>
  <data name="ShowAssemblyLoad" xml:space="preserve">
    <value>Show assembly load log</value>
  </data>
  <data name="OtherResources" xml:space="preserve">
    <value>Other Resources</value>
  </data>
  <data name="UseTabsInsteadOfSpaces" xml:space="preserve">
    <value>Use tabs instead of spaces</value>
  </data>
  <data name="ShowMetadataTokensInBase10" xml:space="preserve">
    <value>Show metadata tokens in base 10</value>
  </data>
  <data name="ExpandUsingDeclarationsAfterDecompilation" xml:space="preserve">
    <value>Expand using declarations after decompilation</value>
  </data>
  <data name="LoadAssembliesThatWereLoadedInTheLastInstance" xml:space="preserve">
    <value>Load assemblies that were loaded in the last instance.</value>
  </data>
  <data name="Indentation" xml:space="preserve">
    <value>Indentation</value>
  </data>
  <data name="IndentSize" xml:space="preserve">
    <value>Indent size:</value>
  </data>
  <data name="TabSize" xml:space="preserve">
    <value>Tab size:</value>
  </data>
  <data name="SearchCtrlShiftFOrCtrlE" xml:space="preserve">
    <value>Search (Ctrl+Shift+F or Ctrl+E)</value>
  </data>
  <data name="ShowAllTypesAndMembers" xml:space="preserve">
    <value>Show all types and members</value>
  </data>
  <data name="Other" xml:space="preserve">
    <value>Other</value>
  </data>
  <data name="Show_allTypesAndMembers" xml:space="preserve">
    <value>Show _all types and members</value>
  </data>
  <data name="DecompilerSettingsPanelLongText" xml:space="preserve">
    <value>The settings selected below are applied to the decompiler output in combination with the selection in the language drop-down. Selecting a lower language version in the drop-down will deactivate all selected options of the higher versions. Note that some settings implicitly depend on each other, e.g.: LINQ expressions cannot be introduced without first transforming static calls to extension method calls.</value>
  </data>
  <data name="DecompilerSettings.DecompileEnumeratorsYieldReturn" xml:space="preserve">
    <value>Decompile enumerators (yield return)</value>
  </data>
  <data name="DecompilerSettings.DecompileAnonymousMethodsLambdas" xml:space="preserve">
    <value>Decompile anonymous methods/lambdas</value>
  </data>
  <data name="DecompilerSettings.DecompileAnonymousTypes" xml:space="preserve">
    <value>Decompile anonymous types</value>
  </data>
  <data name="DecompilerSettings.UseLambdaSyntaxIfPossible" xml:space="preserve">
    <value>Use lambda syntax, if possible</value>
  </data>
  <data name="DecompilerSettings.DecompileExpressionTrees" xml:space="preserve">
    <value>Decompile expression trees</value>
  </data>
  <data name="DecompilerSettings.DecompileUseOfTheDynamicType" xml:space="preserve">
    <value>Decompile use of the 'dynamic' type</value>
  </data>
  <data name="DecompilerSettings.DecompileAsyncMethods" xml:space="preserve">
    <value>Decompile async methods</value>
  </data>
  <data name="DecompilerSettings.DecompileAwaitInCatchFinallyBlocks" xml:space="preserve">
    <value>Decompile await in catch/finally blocks</value>
  </data>
  <data name="DecompilerSettings.DecompileDecimalConstantAsSimpleLiteralValues" xml:space="preserve">
    <value>Decompile [DecimalConstant(...)] as simple literal values</value>
  </data>
  <data name="DecompilerSettings.DecompileC10PublicUnsafeFixedIntArr10Members" xml:space="preserve">
    <value>Decompile C# 1.0 'public unsafe fixed int arr[10];' members</value>
  </data>
  <data name="DecompilerSettings.UseLiftedOperatorsForNullables" xml:space="preserve">
    <value>Use lifted operators for nullables</value>
  </data>
  <data name="DecompilerSettings.DecompileAndOperators" xml:space="preserve">
    <value>Decompile ?. and ?[] operators</value>
  </data>
  <data name="DecompilerSettings.DecompileAutomaticProperties" xml:space="preserve">
    <value>Decompile automatic properties</value>
  </data>
  <data name="DecompilerSettings.DecompileAutomaticEvents" xml:space="preserve">
    <value>Decompile automatic events</value>
  </data>
  <data name="DecompilerSettings.DetectUsingStatements" xml:space="preserve">
    <value>Detect using statements</value>
  </data>
  <data name="DecompilerSettings.Other" xml:space="preserve">
    <value>Other</value>
  </data>
  <data name="DecompilerSettings.AlwaysUseBraces" xml:space="preserve">
    <value>Always use braces</value>
  </data>
  <data name="DecompilerSettings.DetectForeachStatements" xml:space="preserve">
    <value>Detect foreach statements</value>
  </data>
  <data name="DecompilerSettings.DetectLockStatements" xml:space="preserve">
    <value>Detect lock statements</value>
  </data>
  <data name="DecompilerSettings.DetectSwitchOnString" xml:space="preserve">
    <value>Detect switch on string</value>
  </data>
  <data name="DecompilerSettings.InsertUsingDeclarations" xml:space="preserve">
    <value>Insert using declarations</value>
  </data>
  <data name="DecompilerSettings.UseExtensionMethodSyntax" xml:space="preserve">
    <value>Use extension method syntax</value>
  </data>
  <data name="DecompilerSettings.UseLINQExpressionSyntax" xml:space="preserve">
    <value>Use LINQ expression syntax</value>
  </data>
  <data name="DecompilerSettings.UseImplicitMethodGroupConversions" xml:space="preserve">
    <value>Use implicit method group conversions</value>
  </data>
  <data name="DecompilerSettings.AlwaysCastTargetsOfExplicitInterfaceImplementationCalls" xml:space="preserve">
    <value>Always cast targets of explicit interface implementation calls</value>
  </data>
  <data name="DecompilerSettings.UseVariableNamesFromDebugSymbolsIfAvailable" xml:space="preserve">
    <value>Use variable names from debug symbols, if available</value>
  </data>
  <data name="DecompilerSettings.ArrayInitializerExpressions" xml:space="preserve">
    <value>Array initializer expressions</value>
  </data>
  <data name="DecompilerSettings.ObjectCollectionInitializerExpressions" xml:space="preserve">
    <value>Object/collection initializer expressions</value>
  </data>
  <data name="DecompilerSettings.DictionaryInitializerExpressions" xml:space="preserve">
    <value>Dictionary initializer expressions</value>
  </data>
  <data name="DecompilerSettings.AllowExtensionAddMethodsInCollectionInitializerExpressions" xml:space="preserve">
    <value>Allow extension 'Add' methods in collection initializer expressions</value>
  </data>
  <data name="DecompilerSettings.UseStringInterpolation" xml:space="preserve">
    <value>Use string interpolation</value>
  </data>
  <data name="DecompilerSettings.IncludeXMLDocumentationCommentsInTheDecompiledCode" xml:space="preserve">
    <value>Include XML documentation comments in the decompiled code</value>
  </data>
  <data name="DecompilerSettings.UseExpressionBodiedMemberSyntaxForGetOnlyProperties" xml:space="preserve">
    <value>Use expression-bodied member syntax for get-only properties</value>
  </data>
  <data name="DecompilerSettings.UseOutVariableDeclarations" xml:space="preserve">
    <value>Use out variable declarations</value>
  </data>
  <data name="DecompilerSettings.UseDiscards" xml:space="preserve">
    <value>Use discards</value>
  </data>
  <data name="DecompilerSettings.IsByRefLikeAttributeShouldBeReplacedWithRefModifiersOnStructs" xml:space="preserve">
    <value>IsByRefLikeAttribute should be replaced with 'ref' modifiers on structs</value>
  </data>
  <data name="DecompilerSettings.IsReadOnlyAttributeShouldBeReplacedWithReadonlyInModifiersOnStructsParameters" xml:space="preserve">
    <value>IsReadOnlyAttribute should be replaced with 'readonly'/'in' modifiers on structs/parameters</value>
  </data>
  <data name="DecompilerSettings.IsUnmanagedAttributeOnTypeParametersShouldBeReplacedWithUnmanagedConstraints" xml:space="preserve">
    <value>IsUnmanagedAttribute on type parameters should be replaced with 'unmanaged' constraints</value>
  </data>
  <data name="DecompilerSettings.UseStackallocInitializerSyntax" xml:space="preserve">
    <value>Use stackalloc initializer syntax</value>
  </data>
  <data name="DecompilerSettings.UseTupleTypeSyntax" xml:space="preserve">
    <value>Use tuple type syntax</value>
  </data>
  <data name="DecompilerSettings.UseImplicitConversionsBetweenTupleTypes" xml:space="preserve">
    <value>Use implicit conversions between tuple types</value>
  </data>
  <data name="DecompilerSettings.DetectTupleComparisons" xml:space="preserve">
    <value>Detect tuple comparisons</value>
  </data>
  <data name="DecompilerSettings.UseNamedArguments" xml:space="preserve">
    <value>Use named arguments</value>
  </data>
  <data name="DecompilerSettings.UseNonTrailingNamedArguments" xml:space="preserve">
    <value>Use non-trailing named arguments</value>
  </data>
  <data name="DecompilerSettings.RemoveOptionalArgumentsIfPossible" xml:space="preserve">
    <value>Remove optional arguments, if possible</value>
  </data>
  <data name="DecompilerSettings.IntroduceLocalFunctions" xml:space="preserve">
    <value>Introduce local functions</value>
  </data>
  <data name="DecompilerSettings.NullableReferenceTypes" xml:space="preserve">
    <value>Nullable reference types</value>
  </data>
  <data name="DecompilerSettings.ShowInfoFromDebugSymbolsIfAvailable" xml:space="preserve">
    <value>Show info from debug symbols, if available</value>
  </data>
  <data name="DecompilerSettings.VBSpecificOptions" xml:space="preserve">
    <value>VB-specific options</value>
  </data>
  <data name="DecompilerSettings.FSpecificOptions" xml:space="preserve">
    <value>F#-specific options</value>
  </data>
  <data name="DecompilerSettings.RemoveDeadAndSideEffectFreeCodeUseWithCaution" xml:space="preserve">
    <value>Remove dead and side effect free code (use with caution!)</value>
  </data>
  <data name="DecompilerSettings.ApplyWindowsRuntimeProjectionsOnLoadedAssemblies" xml:space="preserve">
    <value>Apply Windows Runtime projections on loaded assemblies</value>
  </data>
  <data name="SearchMSDN" xml:space="preserve">
    <value>Search MSDN...</value>
  </data>
  <data name="CannotAnalyzeMissingRef" xml:space="preserve">
    <value>Entity could not be resolved. Cannot analyze entities from missing assembly references. Add the missing reference and try again.</value>
  </data>
<<<<<<< HEAD
  <data name="DecompilerSettings.AllowExtensionMethodSyntaxOnRef" xml:space="preserve">
    <value>Use 'ref' extension methods</value>
=======
  <data name="AssemblySaveCodeDirectoryNotEmpty" xml:space="preserve">
    <value>The directory is not empty. File will be overwritten.\r\nAre you sure you want to continue?</value>
  </data>
  <data name="AssemblySaveCodeDirectoryNotEmptyTitle" xml:space="preserve">
    <value>Project Directory not empty</value>
>>>>>>> 1a2929c3
  </data>
</root><|MERGE_RESOLUTION|>--- conflicted
+++ resolved
@@ -729,15 +729,13 @@
   <data name="CannotAnalyzeMissingRef" xml:space="preserve">
     <value>Entity could not be resolved. Cannot analyze entities from missing assembly references. Add the missing reference and try again.</value>
   </data>
-<<<<<<< HEAD
   <data name="DecompilerSettings.AllowExtensionMethodSyntaxOnRef" xml:space="preserve">
     <value>Use 'ref' extension methods</value>
-=======
+  </data>
   <data name="AssemblySaveCodeDirectoryNotEmpty" xml:space="preserve">
     <value>The directory is not empty. File will be overwritten.\r\nAre you sure you want to continue?</value>
   </data>
   <data name="AssemblySaveCodeDirectoryNotEmptyTitle" xml:space="preserve">
     <value>Project Directory not empty</value>
->>>>>>> 1a2929c3
   </data>
 </root>