﻿<Window x:Class="ICSharpCode.ILSpy.Options.OptionsDialog"
        xmlns="http://schemas.microsoft.com/winfx/2006/xaml/presentation"
        xmlns:x="http://schemas.microsoft.com/winfx/2006/xaml"
		xmlns:properties="clr-namespace:ICSharpCode.ILSpy.Properties"	
        Style="{DynamicResource DialogWindow}"
        WindowStartupLocation="CenterOwner"
        ResizeMode="CanResizeWithGrip"
<<<<<<< HEAD
        Title="{x:Static properties:Resources.Options}" Height="400" Width="500">
=======
        Title="Options" Height="500" Width="600">
>>>>>>> 8dc80583
	<Grid>
		<Grid.RowDefinitions>
			<RowDefinition
				Height="1*" />
			<RowDefinition
				Height="Auto" />
		</Grid.RowDefinitions>
		<TabControl Name="tabControl" />
		<StackPanel Grid.Row="1" Orientation="Horizontal" HorizontalAlignment="Right" Margin="12,8">
			<Button IsDefault="True" Margin="2,0" Name="okButton" Click="OKButton_Click" Content="{x:Static properties:Resources.OK}"/>
			<Button IsCancel="True" Margin="2,0" Content="{x:Static properties:Resources.Cancel}"/>
		</StackPanel>
	</Grid>
</Window><|MERGE_RESOLUTION|>--- conflicted
+++ resolved
@@ -1,15 +1,11 @@
 ﻿<Window x:Class="ICSharpCode.ILSpy.Options.OptionsDialog"
         xmlns="http://schemas.microsoft.com/winfx/2006/xaml/presentation"
         xmlns:x="http://schemas.microsoft.com/winfx/2006/xaml"
-		xmlns:properties="clr-namespace:ICSharpCode.ILSpy.Properties"	
+	    xmlns:properties="clr-namespace:ICSharpCode.ILSpy.Properties"
         Style="{DynamicResource DialogWindow}"
         WindowStartupLocation="CenterOwner"
         ResizeMode="CanResizeWithGrip"
-<<<<<<< HEAD
-        Title="{x:Static properties:Resources.Options}" Height="400" Width="500">
-=======
-        Title="Options" Height="500" Width="600">
->>>>>>> 8dc80583
+        Title="{x:Static properties:Resources.Options}" Height="500" Width="600">
 	<Grid>
 		<Grid.RowDefinitions>
 			<RowDefinition
@@ -19,8 +15,8 @@
 		</Grid.RowDefinitions>
 		<TabControl Name="tabControl" />
 		<StackPanel Grid.Row="1" Orientation="Horizontal" HorizontalAlignment="Right" Margin="12,8">
-			<Button IsDefault="True" Margin="2,0" Name="okButton" Click="OKButton_Click" Content="{x:Static properties:Resources.OK}"/>
-			<Button IsCancel="True" Margin="2,0" Content="{x:Static properties:Resources.Cancel}"/>
+			<Button IsDefault="True" Margin="2,0" Name="okButton" Click="OKButton_Click" Content="{x:Static properties:Resources.OK}"></Button>
+			<Button IsCancel="True" Margin="2,0" Content="{x:Static properties:Resources.Cancel}"></Button>
 		</StackPanel>
 	</Grid>
 </Window>