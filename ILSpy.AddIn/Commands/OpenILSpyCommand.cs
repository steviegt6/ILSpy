﻿using System;
using System.Collections.Generic;
using System.ComponentModel.Design;
using System.Diagnostics;
using System.IO;
using System.Linq;
using System.Text;
using System.Threading.Tasks;
using EnvDTE80;
using Microsoft.VisualStudio.Shell;
using Mono.Cecil;

namespace ICSharpCode.ILSpy.AddIn.Commands
{
	public class ILSpyParameters
	{
		public ILSpyParameters(IEnumerable<string> assemblyFileNames, params string[] arguments)
		{
			this.AssemblyFileNames = assemblyFileNames;
			this.Arguments = arguments;
		}

		public IEnumerable<string> AssemblyFileNames { get; private set; }
		public string[] Arguments { get; private set; }
	}

	public class DetectedReference
	{
		public DetectedReference(string name, string assemblyFile, bool isProjectReference)
		{
			this.Name = name;
			this.AssemblyFile = assemblyFile;
			this.IsProjectReference = isProjectReference;
		}

		public string Name { get; private set; }
		public string AssemblyFile { get; private set; }
		public bool IsProjectReference { get; private set; }
	}

	abstract class ILSpyCommand
	{
		protected ILSpyAddInPackage owner;

		protected ILSpyCommand(ILSpyAddInPackage owner, uint id)
		{
			this.owner = owner;
			CommandID menuCommandID = new CommandID(GuidList.guidILSpyAddInCmdSet, (int)id);
			OleMenuCommand menuItem = new OleMenuCommand(OnExecute, menuCommandID);
			menuItem.BeforeQueryStatus += OnBeforeQueryStatus;
			owner.MenuService.AddCommand(menuItem);
		}

		protected virtual void OnBeforeQueryStatus(object sender, EventArgs e)
		{
		}

		protected abstract void OnExecute(object sender, EventArgs e);

		protected string GetILSpyPath()
		{
			var basePath = Path.GetDirectoryName(typeof(ILSpyAddInPackage).Assembly.Location);
			return Path.Combine(basePath, "ILSpy.exe");
		}

		protected void OpenAssembliesInILSpy(ILSpyParameters parameters)
		{
			if (parameters == null)
				return;

			foreach (string assemblyFileName in parameters.AssemblyFileNames) {
				if (!File.Exists(assemblyFileName)) {
					owner.ShowMessage("Could not find assembly '{0}', please ensure the project and all references were built correctly!", assemblyFileName);
					return;
				}
			}

			string commandLineArguments = Utils.ArgumentArrayToCommandLine(parameters.AssemblyFileNames.ToArray());
			if (parameters.Arguments != null) {
				commandLineArguments = string.Concat(commandLineArguments, " ", Utils.ArgumentArrayToCommandLine(parameters.Arguments));
			}

			System.Diagnostics.Process.Start(GetILSpyPath(), commandLineArguments);
		}

		protected Dictionary<string, DetectedReference> GetReferences(Microsoft.CodeAnalysis.Project parentProject)
		{
			var dict = new Dictionary<string, DetectedReference>();
			foreach (var reference in parentProject.MetadataReferences) {
				using (var assemblyDef = AssemblyDefinition.ReadAssembly(reference.Display)) {
					string assemblyName = assemblyDef.Name.Name;
<<<<<<< HEAD
					if (IsReferenceAssembly(assemblyDef)) {
						string resolvedAssemblyFile = GacInterop.FindAssemblyInNetGac(Decompiler.Metadata.AssemblyNameReference.Parse(assemblyDef.FullName));
=======
					if (AssemblyFileFinder.IsReferenceAssembly(assemblyDef, reference.Display)) {
						string resolvedAssemblyFile = AssemblyFileFinder.FindAssemblyFile(assemblyDef, reference.Display);
>>>>>>> ec964bf4
						dict.Add(assemblyName, 
							new DetectedReference(assemblyName, resolvedAssemblyFile, false));
					} else {
						dict.Add(assemblyName, 
							new DetectedReference(assemblyName, reference.Display, false));
					}
				}
			}
			foreach (var projectReference in parentProject.ProjectReferences) {
				var roslynProject = owner.Workspace.CurrentSolution.GetProject(projectReference.ProjectId);
				var project = FindProject(owner.DTE.Solution.Projects.OfType<EnvDTE.Project>(), roslynProject.FilePath);
				if (roslynProject != null && project != null)
					dict.Add(roslynProject.AssemblyName, 
						new DetectedReference(roslynProject.AssemblyName, Utils.GetProjectOutputAssembly(project, roslynProject), true));
			}
			return dict;
		}

		protected EnvDTE.Project FindProject(IEnumerable<EnvDTE.Project> projects, string projectFile)
		{
			foreach (var project in projects) {
				if (project.Kind == ProjectKinds.vsProjectKindSolutionFolder) {
					// This is a solution folder -> search in sub-projects
					var subProject = FindProject(
						project.ProjectItems.OfType<EnvDTE.ProjectItem>().Select(pi => pi.SubProject).OfType<EnvDTE.Project>(), 
						projectFile);
					if (subProject != null)
						return subProject;
				} else {
					if (project.FileName == projectFile)
						return project;
				}
			}

			return null;
		}
	}

	class OpenILSpyCommand : ILSpyCommand
	{
		static OpenILSpyCommand instance;

		public OpenILSpyCommand(ILSpyAddInPackage owner)
			: base(owner, PkgCmdIDList.cmdidOpenILSpy)
		{
		}

		protected override void OnExecute(object sender, EventArgs e)
		{
			System.Diagnostics.Process.Start(GetILSpyPath());
		}

		internal static void Register(ILSpyAddInPackage owner)
		{
			instance = new OpenILSpyCommand(owner);
		}
	}
}<|MERGE_RESOLUTION|>--- conflicted
+++ resolved
@@ -89,13 +89,8 @@
 			foreach (var reference in parentProject.MetadataReferences) {
 				using (var assemblyDef = AssemblyDefinition.ReadAssembly(reference.Display)) {
 					string assemblyName = assemblyDef.Name.Name;
-<<<<<<< HEAD
-					if (IsReferenceAssembly(assemblyDef)) {
-						string resolvedAssemblyFile = GacInterop.FindAssemblyInNetGac(Decompiler.Metadata.AssemblyNameReference.Parse(assemblyDef.FullName));
-=======
 					if (AssemblyFileFinder.IsReferenceAssembly(assemblyDef, reference.Display)) {
 						string resolvedAssemblyFile = AssemblyFileFinder.FindAssemblyFile(assemblyDef, reference.Display);
->>>>>>> ec964bf4
 						dict.Add(assemblyName, 
 							new DetectedReference(assemblyName, resolvedAssemblyFile, false));
 					} else {
