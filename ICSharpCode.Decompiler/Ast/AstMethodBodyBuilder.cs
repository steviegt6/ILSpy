--- conflicted
+++ resolved
@@ -482,18 +482,6 @@
 					} else {
 						return new Ast.ReturnStatement();
 					}
-<<<<<<< HEAD
-					case ILCode.Switch: return InlineAssembly(byteCode, args);
-					case ILCode.Tail: return InlineAssembly(byteCode, args);
-					case ILCode.Throw: return new Ast.ThrowStatement { Expression = arg1 };
-					case ILCode.Unaligned: return InlineAssembly(byteCode, args);
-					case ILCode.Volatile: return InlineAssembly(byteCode, args);
-				case ILCode.YieldBreak:
-					return new Ast.YieldBreakStatement();
-				case ILCode.YieldReturn:
-					return new Ast.YieldStatement { Expression = arg1 };
-					default: throw new Exception("Unknown OpCode: " + byteCode.Code);
-=======
 				case ILCode.Rethrow: return new Ast.ThrowStatement();
 				case ILCode.Sizeof:  return new Ast.SizeOfExpression { Type = operandAsTypeRef };
 				case ILCode.Starg:   return new Ast.AssignmentExpression(new Ast.IdentifierExpression(((ParameterDefinition)operand).Name).WithAnnotation(operand), arg1);
@@ -507,8 +495,11 @@
 				case ILCode.Throw: return new Ast.ThrowStatement { Expression = arg1 };
 				case ILCode.Unaligned: return InlineAssembly(byteCode, args);
 				case ILCode.Volatile: return InlineAssembly(byteCode, args);
+				case ILCode.YieldBreak:
+					return new Ast.YieldBreakStatement();
+				case ILCode.YieldReturn:
+					return new Ast.YieldStatement { Expression = arg1 };
 				default: throw new Exception("Unknown OpCode: " + byteCode.Code);
->>>>>>> de6d657f
 			}
 		}
 		
