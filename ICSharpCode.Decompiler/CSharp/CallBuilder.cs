--- conflicted
+++ resolved
@@ -167,23 +167,10 @@
 					}
 				}
 
-<<<<<<< HEAD
-				arguments.Add(arg.ConvertTo(parameter.Type, expressionBuilder, allowImplicitConversion: true));
+				arg = arg.ConvertTo(parameter.Type, expressionBuilder, allowImplicitConversion: true);
 
 				if (parameter.IsOut) { 
 					arguments[i] = ExpressionBuilder.ChangeDirectionExpressionToOut(arguments[i]);
-=======
-				arg = arg.ConvertTo(parameter.Type, expressionBuilder, allowImplicitConversion: true);
-				if (parameter.IsOut && arg.Expression is DirectionExpression dirExpr && arg.ResolveResult is ByReferenceResolveResult brrr) {
-					dirExpr.FieldDirection = FieldDirection.Out;
-					dirExpr.RemoveAnnotations<ByReferenceResolveResult>();
-					if (brrr.ElementResult == null)
-						brrr = new ByReferenceResolveResult(brrr.ElementType, isOut: true);
-					else
-						brrr = new ByReferenceResolveResult(brrr.ElementResult, isOut: true);
-					dirExpr.AddAnnotation(brrr);
-					arg = new TranslatedExpression(dirExpr);
->>>>>>> 9e4b9522
 				}
 
 				arguments.Add(arg);
