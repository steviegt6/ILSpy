platform: Any CPU
configuration:
- Debug
- Release
image: Visual Studio 2017
install:
- git submodule update --init --recursive
- ps: .\BuildTools\appveyor-install.ps1
nuget:
  account_feed: false
  project_feed: true
  disable_publish_on_pr: true
before_build:
- nuget restore ILSpy.sln
build_script:
- msbuild ILSpy.sln /v:minimal /p:ResolveNuGetPackages=false "/logger:%ProgramFiles%\AppVeyor\BuildAgent\Appveyor.MSBuildLogger.dll"
after_build:
- 7z a ILSpy_binaries.zip %APPVEYOR_BUILD_FOLDER%\ILSpy\bin\%configuration%\net46\*.dll %APPVEYOR_BUILD_FOLDER%\ILSpy\bin\%configuration%\net46\*.exe %APPVEYOR_BUILD_FOLDER%\ILSpy\bin\%configuration%\net46\*.config
test:
  assemblies:
    - 'ICSharpCode.Decompiler.Tests\bin\%configuration%\net46\ICSharpCode.Decompiler.Tests.exe'
    - 'ILSpy.BamlDecompiler.Tests\bin\%configuration%\net46\ILSpy.BamlDecompiler.Tests.dll'
after_test:
- python BuildTools\tidy.py
for:
- branches:
    except:
      - master
  artifacts:
    #nothing
- branches:
    only:
      - master
      - 3.0.x
  artifacts:
    - path: ILSpy_binaries.zip
      name: ILSpy %APPVEYOR_REPO_BRANCH% %ILSPY_VERSION_NUMBER% binaries
    - path: '**\*.vsix'
<<<<<<< HEAD
      name: ILSpy %APPVEYOR_REPO_BRANCH% %ILSPY_VERSION_NUMBER% VS AddIn
=======
      name: ILSpy AddIn for Visual Studio
>>>>>>> a734955c
    - path: '**\*.nupkg'
      name: ICSharpCode.Decompiler %APPVEYOR_REPO_BRANCH% %ILSPY_VERSION_NUMBER% NuGet<|MERGE_RESOLUTION|>--- conflicted
+++ resolved
@@ -36,10 +36,6 @@
     - path: ILSpy_binaries.zip
       name: ILSpy %APPVEYOR_REPO_BRANCH% %ILSPY_VERSION_NUMBER% binaries
     - path: '**\*.vsix'
-<<<<<<< HEAD
-      name: ILSpy %APPVEYOR_REPO_BRANCH% %ILSPY_VERSION_NUMBER% VS AddIn
-=======
       name: ILSpy AddIn for Visual Studio
->>>>>>> a734955c
     - path: '**\*.nupkg'
       name: ICSharpCode.Decompiler %APPVEYOR_REPO_BRANCH% %ILSPY_VERSION_NUMBER% NuGet