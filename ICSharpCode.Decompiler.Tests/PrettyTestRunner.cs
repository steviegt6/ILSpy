﻿// Copyright (c) AlphaSierraPapa for the SharpDevelop Team
// 
// Permission is hereby granted, free of charge, to any person obtaining a copy of this
// software and associated documentation files (the "Software"), to deal in the Software
// without restriction, including without limitation the rights to use, copy, modify, merge,
// publish, distribute, sublicense, and/or sell copies of the Software, and to permit persons
// to whom the Software is furnished to do so, subject to the following conditions:
// 
// The above copyright notice and this permission notice shall be included in all copies or
// substantial portions of the Software.
// 
// THE SOFTWARE IS PROVIDED "AS IS", WITHOUT WARRANTY OF ANY KIND, EXPRESS OR IMPLIED,
// INCLUDING BUT NOT LIMITED TO THE WARRANTIES OF MERCHANTABILITY, FITNESS FOR A PARTICULAR
// PURPOSE AND NONINFRINGEMENT. IN NO EVENT SHALL THE AUTHORS OR COPYRIGHT HOLDERS BE LIABLE
// FOR ANY CLAIM, DAMAGES OR OTHER LIABILITY, WHETHER IN AN ACTION OF CONTRACT, TORT OR
// OTHERWISE, ARISING FROM, OUT OF OR IN CONNECTION WITH THE SOFTWARE OR THE USE OR OTHER
// DEALINGS IN THE SOFTWARE.

using System;
using System.CodeDom.Compiler;
using System.IO;
using System.Linq;
using System.Runtime.CompilerServices;
using ICSharpCode.Decompiler.Tests.Helpers;
using NUnit.Framework;

namespace ICSharpCode.Decompiler.Tests
{
	public class PrettyTestRunner
	{
		const string TestCasePath = DecompilerTestBase.TestCasePath + "/Pretty";

		[Test]
		public void AllFilesHaveTests()
		{
			var testNames = typeof(PrettyTestRunner).GetMethods()
				.Where(m => m.GetCustomAttributes(typeof(TestAttribute), false).Any())
				.Select(m => m.Name)
				.ToArray();
			foreach (var file in new DirectoryInfo(TestCasePath).EnumerateFiles()) {
				if (file.Extension.Equals(".il", StringComparison.OrdinalIgnoreCase)
					|| file.Extension.Equals(".cs", StringComparison.OrdinalIgnoreCase)) {
					var testName = file.Name.Split('.')[0];
					Assert.Contains(testName, testNames);
				}
			}
		}

		static readonly CompilerOptions[] noRoslynOptions =
		{
			CompilerOptions.None,
			CompilerOptions.Optimize
		};

		static readonly CompilerOptions[] roslynOnlyOptions =
		{
			CompilerOptions.UseRoslyn,
			CompilerOptions.Optimize | CompilerOptions.UseRoslyn
		};

		static readonly CompilerOptions[] defaultOptions =
		{
			CompilerOptions.None,
			CompilerOptions.Optimize,
			CompilerOptions.UseRoslyn,
			CompilerOptions.Optimize | CompilerOptions.UseRoslyn
		};

		[Test]
		public void HelloWorld()
		{
			RunForLibrary();
			RunForLibrary(asmOptions: AssemblerOptions.UseDebug);
		}
		
		[Test]
		public void InlineAssignmentTest([ValueSource("defaultOptions")] CompilerOptions cscOptions)
		{
			RunForLibrary(cscOptions: cscOptions);
		}

		[Test]
		public void CompoundAssignmentTest([ValueSource("defaultOptions")] CompilerOptions cscOptions)
		{
			RunForLibrary(cscOptions: cscOptions);
		}

		[Test]
		public void ShortCircuit([ValueSource("defaultOptions")] CompilerOptions cscOptions)
		{
			RunForLibrary(cscOptions: cscOptions);
		}

		[Test]
		public void ExceptionHandling([ValueSource("defaultOptions")] CompilerOptions cscOptions)
		{
<<<<<<< HEAD
			RunForLibrary(cscOptions: cscOptions);
=======
			Run(cscOptions: cscOptions, decompilerSettings: new DecompilerSettings {
				NullPropagation = false
			});
>>>>>>> 971e36e7
		}

		[Test]
		public void Switch([ValueSource("defaultOptions")] CompilerOptions cscOptions)
		{
			RunForLibrary(cscOptions: cscOptions);
		}

		[Test]
		public void DelegateConstruction([ValueSource("defaultOptions")] CompilerOptions cscOptions)
		{
			RunForLibrary(cscOptions: cscOptions);
		}

		[Test]
		public void AnonymousTypes([Values(CompilerOptions.None, CompilerOptions.Optimize)] CompilerOptions cscOptions)
		{
			RunForLibrary(cscOptions: cscOptions);
		}

		[Test]
		public void Async([ValueSource("defaultOptions")] CompilerOptions cscOptions)
		{
			RunForLibrary(cscOptions: cscOptions);
		}

		[Test]
		public void Lock([ValueSource("defaultOptions")] CompilerOptions cscOptions)
		{
			RunForLibrary(cscOptions: cscOptions);
		}

		[Test]
		public void Using([ValueSource("defaultOptions")] CompilerOptions cscOptions)
		{
			RunForLibrary(cscOptions: cscOptions);
		}

		[Test]
		public void LiftedOperators([ValueSource("defaultOptions")] CompilerOptions cscOptions)
		{
			RunForLibrary(cscOptions: cscOptions);
		}

		[Test]
		public void Generics([ValueSource("defaultOptions")] CompilerOptions cscOptions)
		{
			RunForLibrary(cscOptions: cscOptions);
		}

		[Test]
		public void Loops([ValueSource("defaultOptions")] CompilerOptions cscOptions)
		{
			RunForLibrary(cscOptions: cscOptions);
		}

		[Test]
		public void PropertiesAndEvents([ValueSource("defaultOptions")] CompilerOptions cscOptions)
		{
			RunForLibrary(cscOptions: cscOptions);
		}

		[Test]
		public void AutoProperties([ValueSource("roslynOnlyOptions")] CompilerOptions cscOptions)
		{
			RunForLibrary(cscOptions: cscOptions);
		}

		[Test]
		public void QueryExpressions([ValueSource("defaultOptions")] CompilerOptions cscOptions)
		{
			RunForLibrary(cscOptions: cscOptions);
		}

		[Test]
		public void TypeAnalysisTests([ValueSource("defaultOptions")] CompilerOptions cscOptions)
		{
			RunForLibrary(cscOptions: cscOptions);
		}

		[Test]
		public void CheckedUnchecked([ValueSource("defaultOptions")] CompilerOptions cscOptions)
		{
			RunForLibrary(cscOptions: cscOptions);
		}

		[Test]
		public void UnsafeCode([ValueSource("defaultOptions")] CompilerOptions cscOptions)
		{
			RunForLibrary(cscOptions: cscOptions);
		}

		[Test]
		public void PInvoke([ValueSource("defaultOptions")] CompilerOptions cscOptions)
		{
			// This tests needs our own disassembler; ildasm has a bug with marshalinfo.
			RunForLibrary(cscOptions: cscOptions, asmOptions: AssemblerOptions.UseOwnDisassembler);
		}

		[Test]
		public void InitializerTests([ValueSource("defaultOptions")] CompilerOptions cscOptions)
		{
			RunForLibrary(cscOptions: cscOptions);
		}

		[Test]
		public void ExpressionTrees([ValueSource("defaultOptions")] CompilerOptions cscOptions)
		{
			RunForLibrary(cscOptions: cscOptions);
		}

		[Test]
		public void FixProxyCalls([Values(CompilerOptions.None, CompilerOptions.Optimize, CompilerOptions.UseRoslyn)] CompilerOptions cscOptions)
		{
			RunForLibrary(cscOptions: cscOptions);
		}

		[Test]
		public void VariableNaming([ValueSource("defaultOptions")] CompilerOptions cscOptions)
		{
			RunForLibrary(cscOptions: cscOptions);
		}

		[Test]
		public void VariableNamingWithoutSymbols([ValueSource("defaultOptions")] CompilerOptions cscOptions)
		{
			RunForLibrary(cscOptions: cscOptions, decompilerSettings: new DecompilerSettings { UseDebugSymbols = false });
		}

		[Test]
		public void CS72_PrivateProtected([ValueSource("roslynOnlyOptions")] CompilerOptions cscOptions)
		{
			RunForLibrary(cscOptions: cscOptions);
		}

		[Test]
		public void AsyncMain([ValueSource("roslynOnlyOptions")] CompilerOptions cscOptions)
		{
			Run(cscOptions: cscOptions);
		}

		void RunForLibrary([CallerMemberName] string testName = null, AssemblerOptions asmOptions = AssemblerOptions.None, CompilerOptions cscOptions = CompilerOptions.None, DecompilerSettings decompilerSettings = null)
		{
			Run(testName, asmOptions | AssemblerOptions.Library, cscOptions | CompilerOptions.Library, decompilerSettings);
		}

		[Test]
		public void CS6_StringInterpolation([ValueSource("roslynOnlyOptions")] CompilerOptions cscOptions)
		{
			Run(cscOptions: cscOptions);
		}

		[Test]
		public void NullPropagation([ValueSource("roslynOnlyOptions")] CompilerOptions cscOptions)
		{
			Run(cscOptions: cscOptions);
		}

		void Run([CallerMemberName] string testName = null, AssemblerOptions asmOptions = AssemblerOptions.None, CompilerOptions cscOptions = CompilerOptions.None, DecompilerSettings decompilerSettings = null)
		{
			var ilFile = Path.Combine(TestCasePath, testName) + Tester.GetSuffix(cscOptions) + ".il";
			var csFile = Path.Combine(TestCasePath, testName + ".cs");

			if (!File.Exists(ilFile)) {
				// re-create .il file if necessary
				CompilerResults output = null;
				try {
					output = Tester.CompileCSharp(csFile, cscOptions);
					Tester.Disassemble(output.PathToAssembly, ilFile, asmOptions);
				} finally {
					if (output != null)
						output.TempFiles.Delete();
				}
			}

<<<<<<< HEAD
			var executable = Tester.AssembleIL(ilFile, asmOptions);
			var decompiled = Tester.DecompileCSharp(executable, decompilerSettings);
=======
			var executable = Tester.AssembleIL(ilFile, asmOptions | AssemblerOptions.Library);
			var decompiled = Tester.DecompileCSharp(executable, decompilerSettings ?? Tester.GetSettings(cscOptions));
>>>>>>> 971e36e7
			
			CodeAssert.FilesAreEqual(csFile, decompiled, Tester.GetPreprocessorSymbols(cscOptions).ToArray());
		}
	}
}<|MERGE_RESOLUTION|>--- conflicted
+++ resolved
@@ -94,13 +94,9 @@
 		[Test]
 		public void ExceptionHandling([ValueSource("defaultOptions")] CompilerOptions cscOptions)
 		{
-<<<<<<< HEAD
-			RunForLibrary(cscOptions: cscOptions);
-=======
-			Run(cscOptions: cscOptions, decompilerSettings: new DecompilerSettings {
+			RunForLibrary(cscOptions: cscOptions, decompilerSettings: new DecompilerSettings {
 				NullPropagation = false
 			});
->>>>>>> 971e36e7
 		}
 
 		[Test]
@@ -242,6 +238,12 @@
 			Run(cscOptions: cscOptions);
 		}
 
+		[Test]
+		public void NullPropagation([ValueSource("roslynOnlyOptions")] CompilerOptions cscOptions)
+		{
+			RunForLibrary(cscOptions: cscOptions);
+		}
+
 		void RunForLibrary([CallerMemberName] string testName = null, AssemblerOptions asmOptions = AssemblerOptions.None, CompilerOptions cscOptions = CompilerOptions.None, DecompilerSettings decompilerSettings = null)
 		{
 			Run(testName, asmOptions | AssemblerOptions.Library, cscOptions | CompilerOptions.Library, decompilerSettings);
@@ -249,12 +251,6 @@
 
 		[Test]
 		public void CS6_StringInterpolation([ValueSource("roslynOnlyOptions")] CompilerOptions cscOptions)
-		{
-			Run(cscOptions: cscOptions);
-		}
-
-		[Test]
-		public void NullPropagation([ValueSource("roslynOnlyOptions")] CompilerOptions cscOptions)
 		{
 			Run(cscOptions: cscOptions);
 		}
@@ -276,13 +272,8 @@
 				}
 			}
 
-<<<<<<< HEAD
 			var executable = Tester.AssembleIL(ilFile, asmOptions);
-			var decompiled = Tester.DecompileCSharp(executable, decompilerSettings);
-=======
-			var executable = Tester.AssembleIL(ilFile, asmOptions | AssemblerOptions.Library);
 			var decompiled = Tester.DecompileCSharp(executable, decompilerSettings ?? Tester.GetSettings(cscOptions));
->>>>>>> 971e36e7
 			
 			CodeAssert.FilesAreEqual(csFile, decompiled, Tester.GetPreprocessorSymbols(cscOptions).ToArray());
 		}
