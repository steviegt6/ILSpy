--- conflicted
+++ resolved
@@ -288,17 +288,13 @@
 		}
 
 		[Test]
-<<<<<<< HEAD
-		public void CS73_StackAllocInitializers([ValueSource("roslynOnlyOptions")] CSharpCompilerOptions cscOptions)
-		{
-			RunForLibrary(cscOptions: cscOptions);
-		}
-
-		[Test]
-		public void RefLocalsAndReturns([ValueSource("roslynOnlyOptions")] CSharpCompilerOptions cscOptions)
-=======
+		public void CS73_StackAllocInitializers([ValueSource(nameof(roslynOnlyOptions))] CSharpCompilerOptions cscOptions)
+		{
+			RunForLibrary(cscOptions: cscOptions);
+		}
+
+		[Test]
 		public void RefLocalsAndReturns([ValueSource(nameof(roslynOnlyOptions))] CSharpCompilerOptions cscOptions)
->>>>>>> 1dfd2bb9
 		{
 			RunForLibrary(cscOptions: cscOptions);
 		}
