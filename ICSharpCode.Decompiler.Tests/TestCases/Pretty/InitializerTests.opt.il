--- conflicted
+++ resolved
@@ -3017,89 +3017,8 @@
     IL_001b:  ldloc.0
     IL_001c:  call       void ICSharpCode.Decompiler.Tests.TestCases.Pretty.InitializerTests.TestCases::X(object,
                                                                                                           object)
-<<<<<<< HEAD
-    IL_0018:  ret
-  } // end of method TestCases::Issue1250_Test1
-
-  .method private hidebysig instance uint8[] 
-          Issue1314() cil managed
-  {
-    // Code size       18 (0x12)
-    .maxstack  8
-    IL_0000:  ldc.i4.4
-    IL_0001:  newarr     [mscorlib]System.Byte
-    IL_0006:  dup
-    IL_0007:  ldtoken    field int32 '<PrivateImplementationDetails>'::'$$method0x600002e-1'
-    IL_000c:  call       void [mscorlib]System.Runtime.CompilerServices.RuntimeHelpers::InitializeArray(class [mscorlib]System.Array,
-                                                                                                        valuetype [mscorlib]System.RuntimeFieldHandle)
-    IL_0011:  ret
-  } // end of method TestCases::Issue1314
-
-  .method private hidebysig instance void 
-          Issue1251_Test(class [mscorlib]System.Collections.Generic.List`1<class ICSharpCode.Decompiler.Tests.TestCases.Pretty.InitializerTests.TestCases/Item> list,
-                         class ICSharpCode.Decompiler.Tests.TestCases.Pretty.InitializerTests.TestCases/OtherItem otherItem) cil managed
-  {
-    // Code size       154 (0x9a)
-    .maxstack  3
-    .locals init (class ICSharpCode.Decompiler.Tests.TestCases.Pretty.InitializerTests.TestCases/Item V_0,
-             valuetype [mscorlib]System.Nullable`1<valuetype [mscorlib]System.Decimal> V_1,
-             valuetype [mscorlib]System.Nullable`1<valuetype [mscorlib]System.Decimal> V_2,
-             valuetype [mscorlib]System.Nullable`1<valuetype [mscorlib]System.Decimal> V_3,
-             valuetype [mscorlib]System.Nullable`1<valuetype [mscorlib]System.Decimal> V_4)
-    IL_0000:  ldarg.1
-    IL_0001:  newobj     instance void ICSharpCode.Decompiler.Tests.TestCases.Pretty.InitializerTests.TestCases/Item::.ctor()
-    IL_0006:  stloc.0
-    IL_0007:  ldloc.0
-    IL_0008:  ldstr      "Text"
-    IL_000d:  callvirt   instance void ICSharpCode.Decompiler.Tests.TestCases.Pretty.InitializerTests.TestCases/Item::set_Text(string)
-    IL_0012:  ldloc.0
-    IL_0013:  ldarg.2
-    IL_0014:  callvirt   instance valuetype [mscorlib]System.Decimal ICSharpCode.Decompiler.Tests.TestCases.Pretty.InitializerTests.TestCases/OtherItem::get_Value()
-    IL_0019:  callvirt   instance void ICSharpCode.Decompiler.Tests.TestCases.Pretty.InitializerTests.TestCases/Item::set_Value(valuetype [mscorlib]System.Decimal)
-    IL_001e:  ldloc.0
-    IL_001f:  ldarg.2
-    IL_0020:  callvirt   instance valuetype [mscorlib]System.Decimal ICSharpCode.Decompiler.Tests.TestCases.Pretty.InitializerTests.TestCases/OtherItem::get_Value2()
-    IL_0025:  callvirt   instance void ICSharpCode.Decompiler.Tests.TestCases.Pretty.InitializerTests.TestCases/Item::set_Value2(valuetype [mscorlib]System.Decimal)
-    IL_002a:  ldloc.0
-    IL_002b:  ldarg.2
-    IL_002c:  callvirt   instance valuetype [mscorlib]System.Nullable`1<valuetype [mscorlib]System.Decimal> ICSharpCode.Decompiler.Tests.TestCases.Pretty.InitializerTests.TestCases/OtherItem::get_Nullable()
-    IL_0031:  stloc.1
-    IL_0032:  ldloca.s   V_1
-    IL_0034:  constrained. valuetype [mscorlib]System.Nullable`1<valuetype [mscorlib]System.Decimal>
-    IL_003a:  callvirt   instance string [mscorlib]System.Object::ToString()
-    IL_003f:  callvirt   instance void ICSharpCode.Decompiler.Tests.TestCases.Pretty.InitializerTests.TestCases/Item::set_Value3(string)
-    IL_0044:  ldloc.0
-    IL_0045:  ldarg.2
-    IL_0046:  callvirt   instance valuetype [mscorlib]System.Nullable`1<valuetype [mscorlib]System.Decimal> ICSharpCode.Decompiler.Tests.TestCases.Pretty.InitializerTests.TestCases/OtherItem::get_Nullable2()
-    IL_004b:  stloc.2
-    IL_004c:  ldloca.s   V_2
-    IL_004e:  constrained. valuetype [mscorlib]System.Nullable`1<valuetype [mscorlib]System.Decimal>
-    IL_0054:  callvirt   instance string [mscorlib]System.Object::ToString()
-    IL_0059:  callvirt   instance void ICSharpCode.Decompiler.Tests.TestCases.Pretty.InitializerTests.TestCases/Item::set_Value4(string)
-    IL_005e:  ldloc.0
-    IL_005f:  ldarg.2
-    IL_0060:  callvirt   instance valuetype [mscorlib]System.Nullable`1<valuetype [mscorlib]System.Decimal> ICSharpCode.Decompiler.Tests.TestCases.Pretty.InitializerTests.TestCases/OtherItem::get_Nullable3()
-    IL_0065:  stloc.3
-    IL_0066:  ldloca.s   V_3
-    IL_0068:  constrained. valuetype [mscorlib]System.Nullable`1<valuetype [mscorlib]System.Decimal>
-    IL_006e:  callvirt   instance string [mscorlib]System.Object::ToString()
-    IL_0073:  callvirt   instance void ICSharpCode.Decompiler.Tests.TestCases.Pretty.InitializerTests.TestCases/Item::set_Value5(string)
-    IL_0078:  ldloc.0
-    IL_0079:  ldarg.2
-    IL_007a:  callvirt   instance valuetype [mscorlib]System.Nullable`1<valuetype [mscorlib]System.Decimal> ICSharpCode.Decompiler.Tests.TestCases.Pretty.InitializerTests.TestCases/OtherItem::get_Nullable4()
-    IL_007f:  stloc.s    V_4
-    IL_0081:  ldloca.s   V_4
-    IL_0083:  constrained. valuetype [mscorlib]System.Nullable`1<valuetype [mscorlib]System.Decimal>
-    IL_0089:  callvirt   instance string [mscorlib]System.Object::ToString()
-    IL_008e:  callvirt   instance void ICSharpCode.Decompiler.Tests.TestCases.Pretty.InitializerTests.TestCases/Item::set_Value6(string)
-    IL_0093:  ldloc.0
-    IL_0094:  callvirt   instance void class [mscorlib]System.Collections.Generic.List`1<class ICSharpCode.Decompiler.Tests.TestCases.Pretty.InitializerTests.TestCases/Item>::Add(!0)
-    IL_0099:  ret
-  } // end of method TestCases::Issue1251_Test
-=======
     IL_0021:  ret
   } // end of method TestCases::CollectionInitializerDictionaryWithEnumTypes
->>>>>>> 64686b95
 
   .method public hidebysig static void  NotACollectionInitializer() cil managed
   {
@@ -4032,9 +3951,6 @@
        extends [mscorlib]System.Object
 {
   .custom instance void [mscorlib]System.Runtime.CompilerServices.CompilerGeneratedAttribute::.ctor() = ( 01 00 00 00 ) 
-<<<<<<< HEAD
-  .field static assembly int32 '$$method0x600002e-1' at I_000028A0
-=======
   .class explicit ansi sealed nested private '__StaticArrayInitTypeSize=40'
          extends [mscorlib]System.ValueType
   {
@@ -4127,16 +4043,11 @@
   .field static assembly valuetype '<PrivateImplementationDetails>'/'__StaticArrayInitTypeSize=72' '$$method0x600001f-1' at I_000029E8
   .field static assembly valuetype '<PrivateImplementationDetails>'/'__StaticArrayInitTypeSize=72' '$$method0x600001f-2' at I_00002A30
   .field static assembly valuetype '<PrivateImplementationDetails>'/'__StaticArrayInitTypeSize=36' '$$method0x600008e-1' at I_00003450
->>>>>>> 64686b95
 } // end of class '<PrivateImplementationDetails>'
 
 
 // =============================================================
 
-<<<<<<< HEAD
-.data cil I_000028A0 = bytearray (
-                 00 01 02 FF) 
-=======
 .data cil I_00002070 = bytearray (
                  01 00 00 00 02 00 00 00 03 00 00 00 04 00 00 00
                  05 00 00 00 06 00 00 00 07 00 00 00 08 00 00 00
@@ -4242,5 +4153,4 @@
                  01 00 00 00 01 00 00 00 01 00 00 00 01 00 00 00
                  01 00 00 00 01 00 00 00 01 00 00 00 01 00 00 00
                  01 00 00 00) 
->>>>>>> 64686b95
 // *********** DISASSEMBLY COMPLETE ***********************